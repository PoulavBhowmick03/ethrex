.PHONY: build lint test clean run-image build-image download-test-vectors clean-vectors \
	setup-hive test-pattern-default run-hive run-hive-debug clean-hive-logs

help: ## 📚 Show help for each of the Makefile recipes
	@grep -E '^[a-zA-Z0-9_-]+:.*?## .*$$' $(MAKEFILE_LIST) | sort | awk 'BEGIN {FS = ":.*?## "}; {printf "\033[36m%-30s\033[0m %s\n", $$1, $$2}'

build: ## 🔨 Build the client
	cargo build --workspace

lint: ## 🧹 Linter check
	cargo clippy --all-targets --all-features --workspace -- -D warnings

SPECTEST_VERSION := v3.0.0
SPECTEST_ARTIFACT := tests_$(SPECTEST_VERSION).tar.gz
SPECTEST_VECTORS_DIR := cmd/ef_tests/vectors

CRATE ?= *
test: $(SPECTEST_VECTORS_DIR) ## 🧪 Run each crate's tests
	cargo test -p '$(CRATE)' --workspace

clean: clean-vectors ## 🧹 Remove build artifacts
	cargo clean
	rm -rf hive

STAMP_FILE := .docker_build_stamp
$(STAMP_FILE): $(shell find crates cmd -type f -name '*.rs') Cargo.toml Dockerfile
	docker build -t ethereum_rust .
	touch $(STAMP_FILE)

build-image: $(STAMP_FILE) ## 🐳 Build the Docker image

run-image: build-image ## 🏃 Run the Docker image
	docker run --rm -p 127.0.0.1:8545:8545 ethereum_rust --http.addr 0.0.0.0

$(SPECTEST_ARTIFACT):
	rm -f tests_*.tar.gz # Delete older versions
	curl -L -o $(SPECTEST_ARTIFACT) "https://github.com/ethereum/execution-spec-tests/releases/download/$(SPECTEST_VERSION)/fixtures_stable.tar.gz"

$(SPECTEST_VECTORS_DIR): $(SPECTEST_ARTIFACT)
	mkdir -p $(SPECTEST_VECTORS_DIR) tmp
	tar -xzf $(SPECTEST_ARTIFACT) -C tmp
	mv tmp/fixtures/blockchain_tests/* $(SPECTEST_VECTORS_DIR)

download-test-vectors: $(SPECTEST_VECTORS_DIR) ## 📥 Download test vectors

clean-vectors: ## 🗑️  Clean test vectors
	rm -rf $(SPECTEST_VECTORS_DIR)

ETHEREUM_PACKAGE_REVISION := c7952d75d72159d03aec423b46797df2ded11f99
# Shallow clones can't specify a single revision, but at least we avoid working
# the whole history by making it shallow since a given date (one day before our
# target revision).
ethereum-package:
	git clone --single-branch --branch ethereum-rust-integration https://github.com/lambdaclass/ethereum-package

checkout-ethereum-package: ethereum-package ## 📦 Checkout specific Ethereum package revision
	cd ethereum-package && \
		git fetch && \
		git checkout $(ETHEREUM_PACKAGE_REVISION)

localnet: stop-localnet-silent build-image checkout-ethereum-package ## 🌐 Start local network
	kurtosis run --enclave lambdanet ethereum-package --args-file test_data/network_params.yaml
	docker logs -f $$(docker ps -q --filter ancestor=ethereum_rust)

stop-localnet: ## 🛑 Stop local network
	kurtosis enclave stop lambdanet
	kurtosis enclave rm lambdanet --force

stop-localnet-silent:
	@echo "Double checking local net is not already started..."
	@kurtosis enclave stop lambdanet >/dev/null 2>&1 || true
	@kurtosis enclave rm lambdanet --force >/dev/null 2>&1 || true

<<<<<<< HEAD
HIVE_REVISION := 448926bb93f6c025236a3b81c08d7c437d64852 #TODO: move to main branch once the PR is merged
=======
HIVE_REVISION := ccf28e5c3e940b2bc4b4f387317ee6a46f5d15c8
>>>>>>> 4d43fd5a
# Shallow clones can't specify a single revision, but at least we avoid working
# the whole history by making it shallow since a given date (one day before our
# target revision).
HIVE_SHALLOW_SINCE := 2024-09-02
hive:
	git clone --single-branch --branch master --shallow-since=$(HIVE_SHALLOW_SINCE) https://github.com/lambdaclass/hive
	cd hive && git checkout --detach $(HIVE_REVISION) && go build .

setup-hive: hive ## 🐝 Set up Hive testing framework
	if [ "$$(cd hive && git rev-parse HEAD)" != "$(HIVE_REVISION)" ]; then \
		cd hive && \
		git checkout master && \
		git fetch --shallow-since=$(HIVE_SHALLOW_SINCE) && \
		git checkout --detach $(HIVE_REVISION) && go build . ;\
	fi

TEST_PATTERN ?= /

# Runs a hive testing suite
# The endpoints tested may be limited by supplying a test pattern in the form "/endpoint_1|enpoint_2|..|enpoint_n"
# For example, to run the rpc-compat suites for eth_chainId & eth_blockNumber you should run:
# `make run-hive SIMULATION=ethereum/rpc-compat TEST_PATTERN="/eth_chainId|eth_blockNumber"`
run-hive: build-image setup-hive ## 🧪 Run Hive testing suite
	cd hive && ./hive --sim $(SIMULATION) --client ethereumrust --sim.limit "$(TEST_PATTERN)"

run-hive-debug: build-image setup-hive ## 🐞 Run Hive testing suite in debug mode
	cd hive && ./hive --sim $(SIMULATION) --client ethereumrust --sim.limit "$(TEST_PATTERN)" --docker.output

clean-hive-logs: ## 🧹 Clean Hive logs
	rm -rf ./hive/workspace/logs<|MERGE_RESOLUTION|>--- conflicted
+++ resolved
@@ -71,11 +71,7 @@
 	@kurtosis enclave stop lambdanet >/dev/null 2>&1 || true
 	@kurtosis enclave rm lambdanet --force >/dev/null 2>&1 || true
 
-<<<<<<< HEAD
 HIVE_REVISION := 448926bb93f6c025236a3b81c08d7c437d64852 #TODO: move to main branch once the PR is merged
-=======
-HIVE_REVISION := ccf28e5c3e940b2bc4b4f387317ee6a46f5d15c8
->>>>>>> 4d43fd5a
 # Shallow clones can't specify a single revision, but at least we avoid working
 # the whole history by making it shallow since a given date (one day before our
 # target revision).

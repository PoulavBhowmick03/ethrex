use crate::config::EthrexL2Config;
use bytes::Bytes;
use clap::Subcommand;
use ethereum_types::{Address, H256, U256};
use ethrex_blockchain::constants::TX_GAS_COST;
use ethrex_common::H160;
use ethrex_l2_sdk::calldata::{self, Value};
use ethrex_rpc::{
    clients::eth::{eth_sender::Overrides, EthClient},
    types::receipt::RpcReceipt,
};
use itertools::Itertools;
use keccak_hash::keccak;
<<<<<<< HEAD
use secp256k1::{PublicKey, SecretKey};
=======
use secp256k1::SecretKey;
use std::time::Instant;
>>>>>>> 616800f9
use std::{
    fs::File,
    io::{self, BufRead},
    path::Path,
    sync::{
        atomic::{AtomicU64, Ordering},
        Arc,
    },
    thread::sleep,
    time::Duration,
};
use tokio::task::JoinSet;

// ERC20 compiled artifact generated from this tutorial:
// https://medium.com/@kaishinaw/erc20-using-hardhat-a-comprehensive-guide-3211efba98d4
// If you want to modify the behaviour of the contract, edit the ERC20.sol file,
// and compile it with solc.
const ERC20: &str = include_str!("../ERC20-source/ERC20.bin/ERC20.bin").trim_ascii();

#[derive(Subcommand)]
pub(crate) enum Command {
    #[clap(about = "Make a load test sending transactions from a list of private keys.")]
    Load {
        #[clap(
            short = 'p',
            long = "path",
            help = "Path to the file containing private keys."
        )]
        path: String,
        #[clap(
            short = 't',
            long = "to",
            help = "Address to send the transactions. Defaults to random."
        )]
        to: Option<Address>,
        #[clap(
            short = 'a',
            long = "value",
            default_value = "1000",
            help = "Value to send in each transaction."
        )]
        value: U256,
        #[clap(
            short = 'i',
            long = "iterations",
            default_value = "1000",
            help = "Number of transactions per private key."
        )]
        iterations: u64,
        #[clap(
            short = 'v',
            long = "verbose",
            default_value = "false",
            help = "Prints each transaction."
        )]
        verbose: bool,
        #[clap(
            short = 'c',
            long = "contract",
            default_value = "false",
            help = "send value to address with contract"
        )]
        contract: bool,
    },
    #[clap(about = "Load test that deploys an ERC20 and runs transactions")]
    ERC20 {
        #[clap(
            short = 't',
            long = "transactions_amount",
            help = "How many transactions each given account will do"
        )]
        transactions: u64,
        #[clap(
            short = 'p',
            long = "path",
            help = "Path to the file containing private keys."
        )]
        path: String,
    },
}

fn read_lines<P>(filename: P) -> io::Result<io::Lines<io::BufReader<File>>>
where
    P: AsRef<Path>,
{
    let file = File::open(filename)?;
    Ok(io::BufReader::new(file).lines())
}

fn address_from_pub_key(public_key: PublicKey) -> H160 {
    let bytes = public_key.serialize_uncompressed();
    let hash = keccak(&bytes[1..]);
    let address_bytes: [u8; 20] = hash.as_ref().get(12..32).unwrap().try_into().unwrap();
    let address = Address::from(address_bytes);

    return address;
}

async fn transfer_from(
    pk: String,
    to_address: Address,
    value: U256,
    iterations: u64,
    verbose: bool,
    calldata: Bytes,
    cfg: EthrexL2Config,
) -> u64 {
    let client = EthClient::new(&cfg.network.l2_rpc_url);
    let private_key = SecretKey::from_slice(pk.parse::<H256>().unwrap().as_bytes()).unwrap();

    let public_key = private_key
        .public_key(secp256k1::SECP256K1)
        .serialize_uncompressed();
    let hash = keccak(&public_key[1..]);

    // Get the last 20 bytes of the hash
    let address_bytes: [u8; 20] = hash.as_ref().get(12..32).unwrap().try_into().unwrap();

    let address = Address::from(address_bytes);
    let nonce = client.get_nonce(address).await.unwrap();

    let mut retries = 0;

    for i in nonce..nonce + iterations {
        if verbose {
            println!("transfer {i} from {pk}");
        }

        let tx = client
            .build_eip1559_transaction(
                to_address,
                address,
                calldata.clone(),
                Overrides {
                    chain_id: Some(cfg.network.l2_chain_id),
                    nonce: Some(i),
                    value: if calldata.is_empty() {
                        Some(value)
                    } else {
                        None
                    },
                    max_fee_per_gas: Some(3121115334),
                    max_priority_fee_per_gas: Some(3000000000),
                    gas_limit: Some(TX_GAS_COST * 5),
                    ..Default::default()
                },
                10,
            )
            .await
            .unwrap();

        while let Err(e) = client.send_eip1559_transaction(&tx, &private_key).await {
            println!("Transaction failed (PK: {pk} - Nonce: {}): {e}", tx.nonce);
            retries += 1;
            sleep(std::time::Duration::from_secs(2));
        }
        sleep(Duration::from_millis(3));
    }

    retries
}

async fn test_connection(cfg: EthrexL2Config) -> bool {
    let client = EthClient::new(&cfg.network.l2_rpc_url);
    let mut retries = 0;
    while retries < 50 {
        match client.get_chain_id().await {
            Ok(_) => {
                return true;
            }
            Err(err) => {
                println!("Connection to server failed: {err}, retrying ({retries}/50)");
                retries += 1;
                sleep(std::time::Duration::from_secs(30));
            }
        }
    }
    println!("Failed to establish connection to the server");
    false
}

async fn wait_receipt(
    client: EthClient,
    tx_hash: H256,
    retries: Option<u64>,
) -> eyre::Result<RpcReceipt> {
    let retries = retries.unwrap_or_else(|| 10_u64);
    for _ in 0..retries {
        match client.get_transaction_receipt(tx_hash).await {
            Err(_) | Ok(None) => {
                let _ = tokio::time::sleep(Duration::from_secs(1)).await;
            }
            Ok(Some(receipt)) => return Ok(receipt),
        };
    }
    Err(eyre::eyre!(
        "Failed to fetch receipt for tx with hash: {}",
        tx_hash
    ))
}

// Deploy the ERC20 from the raw bytecode.
async fn erc20_deploy(config: &EthrexL2Config) -> eyre::Result<Address> {
    let client = EthClient::new(&config.network.l2_rpc_url);
    let erc20_bytecode = hex::decode(ERC20)?;
    let (tx_hash, contract_address) = client
        .deploy(
            config.wallet.address,
            config.wallet.private_key,
            erc20_bytecode.into(),
            Overrides::default(),
        )
        .await
        .expect("Failed to deploy ERC20 with config: {config}");
    let receipt = wait_receipt(client, tx_hash, None).await?;
    match receipt {
        RpcReceipt { receipt, .. } if receipt.status => Ok(contract_address),
        _ => Err(eyre::eyre!("ERC20 deploy failed: deploy tx failed")),
    }
}

// Given a vector of private keys, derive an address and claim
// ERC20 balance for each one of them.
async fn claim_erc20_balances(
    cfg: &EthrexL2Config,
    contract_address: Address,
    private_keys: &Vec<SecretKey>,
) -> eyre::Result<()> {
    let accounts = private_keys
        .iter()
        .map(|pk| (pk.clone(), pk.public_key(secp256k1::SECP256K1)))
        .collect_vec();
    let mut tasks = JoinSet::new();

    for (sk, pk) in accounts {
        let contract = contract_address.clone();
        let url = cfg.network.l2_rpc_url.clone();
        tasks.spawn(async move {
            let client = EthClient::new(url.as_str());
            let claim_balance_calldata = calldata::encode_calldata("freeMint()", &[]).unwrap();
            let claim_tx = client
                .build_eip1559_transaction(
                    contract,
                    address_from_pub_key(pk),
                    claim_balance_calldata.into(),
                    Default::default(),
                    10,
                )
                .await
                .unwrap();
            let tx_hash = client
                .send_eip1559_transaction(&claim_tx, &sk)
                .await
                .unwrap();
            wait_receipt(client, tx_hash, None).await
        });
    }
    let responses = tasks.join_all().await;
    let Some(Err(failed_reponse)) = responses.iter().find(|response| response.is_err()) else {
        return Ok(());
    };
    return Err(eyre::eyre!(
        "Failed to give balance to at least an account!: {failed_reponse}"
    ));
}

async fn erc20_load_test(
    config: &EthrexL2Config,
    tx_amount: u64,
    contract_address: Address,
    senders: &Vec<SecretKey>,
) -> eyre::Result<()> {
    let client = EthClient::new(&config.network.l2_rpc_url);
    let mut tasks = JoinSet::new();
    let accounts = senders
        .iter()
        .map(|pk| (pk.clone(), pk.public_key(secp256k1::SECP256K1)))
        .collect_vec();
    let transfer_number = Arc::new(AtomicU64::new(0));
    for (sk, pk) in accounts {
        for _ in 0..tx_amount {
            let send_calldata = calldata::encode_calldata(
                "transfer(address,uint256)",
                &[Value::Address(H160::random()), Value::Uint(U256::one())],
            )
            .unwrap();
            let send_tx = client
                .build_eip1559_transaction(
                    contract_address,
                    address_from_pub_key(pk),
                    send_calldata.into(),
                    Default::default(),
                    1,
                )
                .await?;
            let client = client.clone();
            let transfer_number = transfer_number.clone();
            tasks.spawn(async move {
                let tx_number = transfer_number.fetch_add(1, Ordering::Relaxed);
                let sent = client.send_eip1559_transaction(&send_tx, &sk).await;
                match sent {
                    Ok(hash) => {
                        println!("ERC-20 transfer number {tx_number} sent! Waiting for receipt...");
                        let retries = 10_u64;
                        'retry_loop: for _ in 0..retries {
                            match client.get_transaction_receipt(hash).await {
                                Ok(Some(RpcReceipt { receipt, .. })) if receipt.status => {
                                    println!("ERC-20 transfer number {tx_number} was sucessful");
                                    break 'retry_loop;
                                }
                                _ => {
                                    let _ = tokio::time::sleep(Duration::from_secs(1)).await;
                                }
                            }
                        }
                    }
                    Err(_) => println!("ERC-20 transfer number {tx_number} FAILED"),
                }
            });
        }
    }
    tasks.join_all().await;
    Ok(())
}

impl Command {
    pub async fn run(self, cfg: EthrexL2Config) -> eyre::Result<()> {
        match self {
            Command::Load {
                path,
                to,
                value,
                iterations,
                verbose,
                contract,
            } => {
                let Ok(lines) = read_lines(path) else {
                    return Ok(());
                };
                if !test_connection(cfg.clone()).await {
                    println!("Test failed to establish connection to server");
                    return Ok(());
                }

                let mut to_address = match to {
                    Some(address) => address,
                    None => Address::random(),
                };

                let calldata: Bytes = if contract {
                    // This is the bytecode for the contract with the following functions
                    // version() -> always returns 2
                    // function fibonacci(uint n) public pure returns (uint) -> returns the nth fib number
                    let init_code = hex::decode("6080604052348015600e575f5ffd5b506103198061001c5f395ff3fe608060405234801561000f575f5ffd5b5060043610610034575f3560e01c806354fd4d501461003857806361047ff414610056575b5f5ffd5b610040610086565b60405161004d9190610152565b60405180910390f35b610070600480360381019061006b9190610199565b61008b565b60405161007d9190610152565b60405180910390f35b600281565b5f5f8210156100cf576040517f08c379a00000000000000000000000000000000000000000000000000000000081526004016100c69061021e565b60405180910390fd5b5f82036100de575f9050610135565b600182036100ef5760019050610135565b5f5f90505f600190505f600290505b84811161012e575f82905083836101159190610269565b92508093505080806101269061029c565b9150506100fe565b5080925050505b919050565b5f819050919050565b61014c8161013a565b82525050565b5f6020820190506101655f830184610143565b92915050565b5f5ffd5b6101788161013a565b8114610182575f5ffd5b50565b5f813590506101938161016f565b92915050565b5f602082840312156101ae576101ad61016b565b5b5f6101bb84828501610185565b91505092915050565b5f82825260208201905092915050565b7f496e707574206d757374206265206e6f6e2d6e656761746976650000000000005f82015250565b5f610208601a836101c4565b9150610213826101d4565b602082019050919050565b5f6020820190508181035f830152610235816101fc565b9050919050565b7f4e487b71000000000000000000000000000000000000000000000000000000005f52601160045260245ffd5b5f6102738261013a565b915061027e8361013a565b92508282019050808211156102965761029561023c565b5b92915050565b5f6102a68261013a565b91507fffffffffffffffffffffffffffffffffffffffffffffffffffffffffffffffff82036102d8576102d761023c565b5b60018201905091905056fea264697066735822122021e2c2b56b7e23b9555cc95390dfb2979a8526595038818d133d5bb772c01a6564736f6c634300081c0033")?;
                    let client = EthClient::new(&cfg.network.l2_rpc_url);

                    let (_, contract_address) = client
                        .deploy(
                            cfg.wallet.address,
                            cfg.wallet.private_key,
                            init_code.into(),
                            Overrides::default(),
                        )
                        .await?;

                    to_address = contract_address;

                    calldata::encode_calldata(
                        "fibonacci(uint256)",
                        &[Value::Uint(100000000000000_u64.into())],
                    )?
                    .into()
                } else {
                    Bytes::new()
                };

                println!("Sending to: {to_address:#x}");

                let now = Instant::now();
                let mut threads = vec![];
                for pk in lines.map_while(Result::ok) {
                    let thread = tokio::spawn(transfer_from(
                        pk,
                        to_address,
                        value,
                        iterations,
                        verbose,
                        calldata.clone(),
                        cfg.clone(),
                    ));
                    threads.push(thread);
                }

                let mut retries = 0;
                for thread in threads {
                    retries += thread.await?;
                }

                println!("Total retries: {retries}");
                println!("Total time elapsed: {:.2?}", now.elapsed());

                Ok(())
            }
            Command::ERC20 {
                transactions: transaction_count,
                path,
            } => {
                let contract_address = erc20_deploy(&cfg).await?;
                let private_keys: Result<Vec<_>, _> = read_lines(path)?
                    .into_iter()
                    .map(|pk| {
                        pk.unwrap()
                            .parse::<H256>()
                            .expect("One of the private keys is invalid")
                    })
                    .map(|pk| SecretKey::from_slice(pk.as_bytes()))
                    .collect();
                let private_keys = private_keys?;
                claim_erc20_balances(&cfg, contract_address, &private_keys).await?;
                erc20_load_test(&cfg, transaction_count, contract_address, &private_keys).await?;
                Ok(())
            }
        }
    }
}<|MERGE_RESOLUTION|>--- conflicted
+++ resolved
@@ -11,12 +11,9 @@
 };
 use itertools::Itertools;
 use keccak_hash::keccak;
-<<<<<<< HEAD
 use secp256k1::{PublicKey, SecretKey};
-=======
 use secp256k1::SecretKey;
 use std::time::Instant;
->>>>>>> 616800f9
 use std::{
     fs::File,
     io::{self, BufRead},

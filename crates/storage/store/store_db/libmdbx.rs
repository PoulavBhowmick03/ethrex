use crate::api::StoreEngine;
use crate::error::StoreError;
use crate::rlp::{
    AccountCodeHashRLP, AccountCodeRLP, AccountHashRLP, AccountStateRLP, BlockBodyRLP,
<<<<<<< HEAD
    BlockHashRLP, BlockHeaderRLP, BlockRLP, BlockTotalDifficultyRLP, PayloadBundleRLP, ReceiptRLP,
    Rlp, TransactionHashRLP, TupleRLP,
=======
    BlockHashRLP, BlockHeaderRLP, BlockRLP, ReceiptRLP, Rlp, TransactionHashRLP, TupleRLP,
>>>>>>> 1f212747
};
use crate::store::{MAX_SNAPSHOT_READS, STATE_TRIE_SEGMENTS};
use crate::trie_db::libmdbx::LibmdbxTrieDB;
use crate::trie_db::libmdbx_dupsort::LibmdbxDupsortTrieDB;
use crate::utils::{ChainDataIndex, SnapStateIndex};
use anyhow::Result;
use bytes::Bytes;
use ethereum_types::{H256, U256};
use ethrex_common::types::{
    payload::PayloadBundle, AccountState, Block, BlockBody, BlockHash, BlockHeader, BlockNumber,
    ChainConfig, Index, Receipt, Transaction,
};
use ethrex_rlp::decode::RLPDecode;
use ethrex_rlp::encode::RLPEncode;
use ethrex_rlp::error::RLPDecodeError;
use ethrex_trie::{Nibbles, Trie};
use libmdbx::orm::{Decodable, Encodable, Table};
use libmdbx::{
    dupsort,
    orm::{table, Database},
    table_info,
};
use libmdbx::{DatabaseOptions, Mode, ReadWriteOptions};
use serde_json;
use std::fmt::{Debug, Formatter};
use std::path::Path;
use std::sync::Arc;

pub struct Store {
    db: Arc<Database>,
}
impl Store {
    pub fn new(path: &str) -> Result<Self, StoreError> {
        Ok(Self {
            db: Arc::new(init_db(Some(path))),
        })
    }

    // Helper method to write into a libmdbx table
    fn write<T: Table>(&self, key: T::Key, value: T::Value) -> Result<(), StoreError> {
        let txn = self
            .db
            .begin_readwrite()
            .map_err(StoreError::LibmdbxError)?;
        txn.upsert::<T>(key, value)
            .map_err(StoreError::LibmdbxError)?;
        txn.commit().map_err(StoreError::LibmdbxError)
    }

    // Helper method to write into a libmdbx table in batch
    fn write_batch<T: Table>(
        &self,
        key_values: impl Iterator<Item = (T::Key, T::Value)>,
    ) -> Result<(), StoreError> {
        let txn = self
            .db
            .begin_readwrite()
            .map_err(StoreError::LibmdbxError)?;

        for (key, value) in key_values {
            txn.upsert::<T>(key, value)
                .map_err(StoreError::LibmdbxError)?;
        }

        txn.commit().map_err(StoreError::LibmdbxError)
    }

    // Helper method to read from a libmdbx table
    fn read<T: Table>(&self, key: T::Key) -> Result<Option<T::Value>, StoreError> {
        let txn = self.db.begin_read().map_err(StoreError::LibmdbxError)?;
        txn.get::<T>(key).map_err(StoreError::LibmdbxError)
    }

    fn get_block_hash_by_block_number(
        &self,
        number: BlockNumber,
    ) -> Result<Option<BlockHash>, StoreError> {
        Ok(self.read::<CanonicalBlockHashes>(number)?.map(|a| a.to()))
    }
}

impl StoreEngine for Store {
    fn add_block_header(
        &self,
        block_hash: BlockHash,
        block_header: BlockHeader,
    ) -> Result<(), StoreError> {
        self.write::<Headers>(block_hash.into(), block_header.into())
    }

    fn add_block_headers(
        &self,
        block_hashes: Vec<BlockHash>,
        block_headers: Vec<BlockHeader>,
    ) -> Result<(), StoreError> {
        let hashes_and_headers = block_hashes
            .into_iter()
            .zip(block_headers)
            .map(|(hash, header)| (hash.into(), header.into()));
        self.write_batch::<Headers>(hashes_and_headers)
    }

    fn get_block_header(
        &self,
        block_number: BlockNumber,
    ) -> Result<Option<BlockHeader>, StoreError> {
        if let Some(hash) = self.get_block_hash_by_block_number(block_number)? {
            Ok(self.read::<Headers>(hash.into())?.map(|b| b.to()))
        } else {
            Ok(None)
        }
    }

    fn add_block_body(
        &self,
        block_hash: BlockHash,
        block_body: BlockBody,
    ) -> Result<(), StoreError> {
        self.write::<Bodies>(block_hash.into(), block_body.into())
    }

    fn get_block_body(&self, block_number: BlockNumber) -> Result<Option<BlockBody>, StoreError> {
        if let Some(hash) = self.get_block_hash_by_block_number(block_number)? {
            self.get_block_body_by_hash(hash)
        } else {
            Ok(None)
        }
    }

    fn get_block_body_by_hash(
        &self,
        block_hash: BlockHash,
    ) -> Result<Option<BlockBody>, StoreError> {
        Ok(self.read::<Bodies>(block_hash.into())?.map(|b| b.to()))
    }

    fn get_block_header_by_hash(
        &self,
        block_hash: BlockHash,
    ) -> Result<Option<BlockHeader>, StoreError> {
        Ok(self.read::<Headers>(block_hash.into())?.map(|b| b.to()))
    }

    fn add_block_number(
        &self,
        block_hash: BlockHash,
        block_number: BlockNumber,
    ) -> Result<(), StoreError> {
        self.write::<BlockNumbers>(block_hash.into(), block_number)
    }

    fn get_block_number(&self, block_hash: BlockHash) -> Result<Option<BlockNumber>, StoreError> {
        self.read::<BlockNumbers>(block_hash.into())
    }

    fn add_account_code(&self, code_hash: H256, code: Bytes) -> Result<(), StoreError> {
        self.write::<AccountCodes>(code_hash.into(), code.into())
    }

    fn get_account_code(&self, code_hash: H256) -> Result<Option<Bytes>, StoreError> {
        Ok(self.read::<AccountCodes>(code_hash.into())?.map(|b| b.to()))
    }

    fn add_receipt(
        &self,
        block_hash: BlockHash,
        index: Index,
        receipt: Receipt,
    ) -> Result<(), StoreError> {
        self.write::<Receipts>((block_hash, index).into(), receipt.into())
    }

    fn get_receipt(
        &self,
        block_number: BlockNumber,
        index: Index,
    ) -> Result<Option<Receipt>, StoreError> {
        if let Some(hash) = self.get_block_hash_by_block_number(block_number)? {
            Ok(self.read::<Receipts>((hash, index).into())?.map(|b| b.to()))
        } else {
            Ok(None)
        }
    }

    fn add_transaction_location(
        &self,
        transaction_hash: H256,
        block_number: BlockNumber,
        block_hash: BlockHash,
        index: Index,
    ) -> Result<(), StoreError> {
        self.write::<TransactionLocations>(
            transaction_hash.into(),
            (block_number, block_hash, index).into(),
        )
    }

    fn get_transaction_location(
        &self,
        transaction_hash: H256,
    ) -> Result<Option<(BlockNumber, BlockHash, Index)>, StoreError> {
        let txn = self.db.begin_read().map_err(StoreError::LibmdbxError)?;
        let cursor = txn
            .cursor::<TransactionLocations>()
            .map_err(StoreError::LibmdbxError)?;
        Ok(cursor
            .walk_key(transaction_hash.into(), None)
            .map_while(|res| res.ok().map(|t| t.to()))
            .find(|(number, hash, _index)| {
                self.get_block_hash_by_block_number(*number)
                    .is_ok_and(|o| o == Some(*hash))
            }))
    }

    /// Stores the chain config serialized as json
    fn set_chain_config(&self, chain_config: &ChainConfig) -> Result<(), StoreError> {
        self.write::<ChainData>(
            ChainDataIndex::ChainConfig,
            serde_json::to_string(chain_config)
                .map_err(|_| StoreError::DecodeError)?
                .into_bytes(),
        )
    }

    fn get_chain_config(&self) -> Result<ChainConfig, StoreError> {
        match self.read::<ChainData>(ChainDataIndex::ChainConfig)? {
            None => Err(StoreError::Custom("Chain config not found".to_string())),
            Some(bytes) => {
                let json = String::from_utf8(bytes).map_err(|_| StoreError::DecodeError)?;
                let chain_config: ChainConfig =
                    serde_json::from_str(&json).map_err(|_| StoreError::DecodeError)?;
                Ok(chain_config)
            }
        }
    }

    fn update_earliest_block_number(&self, block_number: BlockNumber) -> Result<(), StoreError> {
        self.write::<ChainData>(
            ChainDataIndex::EarliestBlockNumber,
            block_number.encode_to_vec(),
        )
    }

    fn get_earliest_block_number(&self) -> Result<Option<BlockNumber>, StoreError> {
        match self.read::<ChainData>(ChainDataIndex::EarliestBlockNumber)? {
            None => Ok(None),
            Some(ref rlp) => RLPDecode::decode(rlp)
                .map(Some)
                .map_err(|_| StoreError::DecodeError),
        }
    }

    fn update_finalized_block_number(&self, block_number: BlockNumber) -> Result<(), StoreError> {
        self.write::<ChainData>(
            ChainDataIndex::FinalizedBlockNumber,
            block_number.encode_to_vec(),
        )
    }

    fn get_finalized_block_number(&self) -> Result<Option<BlockNumber>, StoreError> {
        match self.read::<ChainData>(ChainDataIndex::FinalizedBlockNumber)? {
            None => Ok(None),
            Some(ref rlp) => RLPDecode::decode(rlp)
                .map(Some)
                .map_err(|_| StoreError::DecodeError),
        }
    }

    fn update_safe_block_number(&self, block_number: BlockNumber) -> Result<(), StoreError> {
        self.write::<ChainData>(
            ChainDataIndex::SafeBlockNumber,
            block_number.encode_to_vec(),
        )
    }

    fn get_safe_block_number(&self) -> Result<Option<BlockNumber>, StoreError> {
        match self.read::<ChainData>(ChainDataIndex::SafeBlockNumber)? {
            None => Ok(None),
            Some(ref rlp) => RLPDecode::decode(rlp)
                .map(Some)
                .map_err(|_| StoreError::DecodeError),
        }
    }

    fn update_latest_block_number(&self, block_number: BlockNumber) -> Result<(), StoreError> {
        self.write::<ChainData>(
            ChainDataIndex::LatestBlockNumber,
            block_number.encode_to_vec(),
        )
    }

    fn get_latest_block_number(&self) -> Result<Option<BlockNumber>, StoreError> {
        match self.read::<ChainData>(ChainDataIndex::LatestBlockNumber)? {
            None => Ok(None),
            Some(ref rlp) => RLPDecode::decode(rlp)
                .map(Some)
                .map_err(|_| StoreError::DecodeError),
        }
    }

    fn update_pending_block_number(&self, block_number: BlockNumber) -> Result<(), StoreError> {
        self.write::<ChainData>(
            ChainDataIndex::PendingBlockNumber,
            block_number.encode_to_vec(),
        )
    }

    fn get_pending_block_number(&self) -> Result<Option<BlockNumber>, StoreError> {
        match self.read::<ChainData>(ChainDataIndex::PendingBlockNumber)? {
            None => Ok(None),
            Some(ref rlp) => RLPDecode::decode(rlp)
                .map(Some)
                .map_err(|_| StoreError::DecodeError),
        }
    }

    fn open_storage_trie(&self, hashed_address: H256, storage_root: H256) -> Trie {
        let db = Box::new(LibmdbxDupsortTrieDB::<StorageTriesNodes, [u8; 32]>::new(
            self.db.clone(),
            hashed_address.0,
        ));
        Trie::open(db, storage_root)
    }

    fn open_state_trie(&self, state_root: H256) -> Trie {
        let db = Box::new(LibmdbxTrieDB::<StateTrieNodes>::new(self.db.clone()));
        Trie::open(db, state_root)
    }

    fn set_canonical_block(&self, number: BlockNumber, hash: BlockHash) -> Result<(), StoreError> {
        self.write::<CanonicalBlockHashes>(number, hash.into())
    }

    fn get_canonical_block_hash(
        &self,
        number: BlockNumber,
    ) -> Result<Option<BlockHash>, StoreError> {
        self.read::<CanonicalBlockHashes>(number)
            .map(|o| o.map(|hash_rlp| hash_rlp.to()))
    }

    fn add_payload(&self, payload_id: u64, block: Block) -> Result<(), StoreError> {
        self.write::<Payloads>(payload_id, PayloadBundle::from_block(block).into())
    }

    fn get_payload(&self, payload_id: u64) -> Result<Option<PayloadBundle>, StoreError> {
        let r = self.read::<Payloads>(payload_id)?;
        Ok(r.map(|b| b.to()))
    }

    fn update_payload(&self, payload_id: u64, payload: PayloadBundle) -> Result<(), StoreError> {
        self.write::<Payloads>(payload_id, payload.into())
    }

    fn get_transaction_by_hash(
        &self,
        transaction_hash: H256,
    ) -> Result<Option<Transaction>, StoreError> {
        let (_block_number, block_hash, index) =
            match self.get_transaction_location(transaction_hash)? {
                Some(location) => location,
                None => return Ok(None),
            };
        self.get_transaction_by_location(block_hash, index)
    }

    fn get_transaction_by_location(
        &self,
        block_hash: H256,
        index: u64,
    ) -> Result<Option<Transaction>, StoreError> {
        let block_body = match self.get_block_body_by_hash(block_hash)? {
            Some(body) => body,
            None => return Ok(None),
        };
        Ok(index
            .try_into()
            .ok()
            .and_then(|index: usize| block_body.transactions.get(index).cloned()))
    }

    fn get_block_by_hash(&self, block_hash: BlockHash) -> Result<Option<Block>, StoreError> {
        let header = match self.get_block_header_by_hash(block_hash)? {
            Some(header) => header,
            None => return Ok(None),
        };
        let body = match self.get_block_body_by_hash(block_hash)? {
            Some(body) => body,
            None => return Ok(None),
        };
        Ok(Some(Block::new(header, body)))
    }

    fn unset_canonical_block(&self, number: BlockNumber) -> Result<(), StoreError> {
        self.db
            .begin_readwrite()
            .map_err(StoreError::LibmdbxError)?
            .delete::<CanonicalBlockHashes>(number, None)
            .map(|_| ())
            .map_err(StoreError::LibmdbxError)
    }

    fn add_pending_block(&self, block: Block) -> Result<(), StoreError> {
        self.write::<PendingBlocks>(block.header.compute_block_hash().into(), block.into())
    }

    fn get_pending_block(&self, block_hash: BlockHash) -> Result<Option<Block>, StoreError> {
        Ok(self
            .read::<PendingBlocks>(block_hash.into())?
            .map(|b| b.to()))
    }

    fn add_transaction_locations(
        &self,
        locations: Vec<(H256, BlockNumber, BlockHash, Index)>,
    ) -> Result<(), StoreError> {
        #[allow(clippy::type_complexity)]
        let key_values = locations
            .into_iter()
            .map(|(tx_hash, block_number, block_hash, index)| {
                (tx_hash.into(), (block_number, block_hash, index).into())
            });

        self.write_batch::<TransactionLocations>(key_values)
    }

    fn add_receipts(
        &self,
        block_hash: BlockHash,
        receipts: Vec<Receipt>,
    ) -> Result<(), StoreError> {
        let key_values = receipts.into_iter().enumerate().map(|(index, receipt)| {
            (
                <(H256, u64) as Into<TupleRLP<BlockHash, Index>>>::into((block_hash, index as u64)),
                <Receipt as Into<ReceiptRLP>>::into(receipt),
            )
        });

        self.write_batch::<Receipts>(key_values)
    }

    fn get_receipts_for_block(&self, block_hash: &BlockHash) -> Result<Vec<Receipt>, StoreError> {
        let mut receipts = vec![];
        let mut receipt_index = 0;
        let mut key: TupleRLP<BlockHash, Index> = (*block_hash, 0).into();
        let txn = self.db.begin_read().map_err(|_| StoreError::ReadError)?;
        let mut cursor = txn
            .cursor::<Receipts>()
            .map_err(|_| StoreError::CursorError("Receipts".to_owned()))?;

        // We're searching receipts for a block, the keys
        // for the receipt table are of the kind: rlp((BlockHash, Index)).
        // So we search for values in the db that match with this kind
        // of key, until we reach an Index that returns None
        // and we stop the search.
        while let Some((_, encoded_receipt)) =
            cursor.seek_exact(key).map_err(|_| StoreError::ReadError)?
        {
            receipts.push(encoded_receipt);
            receipt_index += 1;
            key = (*block_hash, receipt_index).into();
        }

        Ok(receipts.into_iter().map(|receipt| receipt.to()).collect())
    }

    fn set_header_download_checkpoint(&self, block_hash: BlockHash) -> Result<(), StoreError> {
        self.write::<SnapState>(
            SnapStateIndex::HeaderDownloadCheckpoint,
            block_hash.encode_to_vec(),
        )
    }

    fn get_header_download_checkpoint(&self) -> Result<Option<BlockHash>, StoreError> {
        self.read::<SnapState>(SnapStateIndex::HeaderDownloadCheckpoint)?
            .map(|ref h| BlockHash::decode(h))
            .transpose()
            .map_err(StoreError::RLPDecode)
    }

    fn set_state_trie_key_checkpoint(
        &self,
        last_keys: [H256; STATE_TRIE_SEGMENTS],
    ) -> Result<(), StoreError> {
        self.write::<SnapState>(
            SnapStateIndex::StateTrieKeyCheckpoint,
            last_keys.to_vec().encode_to_vec(),
        )
    }

    fn get_state_trie_key_checkpoint(
        &self,
    ) -> Result<Option<[H256; STATE_TRIE_SEGMENTS]>, StoreError> {
        self.read::<SnapState>(SnapStateIndex::StateTrieKeyCheckpoint)?
            .map(|ref c| {
                <Vec<H256>>::decode(c)?
                    .try_into()
                    .map_err(|_| RLPDecodeError::InvalidLength)
            })
            .transpose()
            .map_err(StoreError::RLPDecode)
    }

    fn set_storage_heal_paths(
        &self,
        accounts: Vec<(H256, Vec<Nibbles>)>,
    ) -> Result<(), StoreError> {
        self.write::<SnapState>(SnapStateIndex::StorageHealPaths, accounts.encode_to_vec())
    }

    fn get_storage_heal_paths(&self) -> Result<Option<Vec<(H256, Vec<Nibbles>)>>, StoreError> {
        self.read::<SnapState>(SnapStateIndex::StorageHealPaths)?
            .map(|ref h| <Vec<(H256, Vec<Nibbles>)>>::decode(h))
            .transpose()
            .map_err(StoreError::RLPDecode)
    }

    fn is_synced(&self) -> Result<bool, StoreError> {
        match self.read::<ChainData>(ChainDataIndex::IsSynced)? {
            None => Err(StoreError::Custom("Sync status not found".to_string())),
            Some(ref rlp) => RLPDecode::decode(rlp).map_err(|_| StoreError::DecodeError),
        }
    }

    fn update_sync_status(&self, status: bool) -> Result<(), StoreError> {
        self.write::<ChainData>(ChainDataIndex::IsSynced, status.encode_to_vec())
    }

    fn set_state_heal_paths(&self, paths: Vec<Nibbles>) -> Result<(), StoreError> {
        self.write::<SnapState>(SnapStateIndex::StateHealPaths, paths.encode_to_vec())
    }

    fn get_state_heal_paths(&self) -> Result<Option<Vec<Nibbles>>, StoreError> {
        self.read::<SnapState>(SnapStateIndex::StateHealPaths)?
            .map(|ref h| <Vec<Nibbles>>::decode(h))
            .transpose()
            .map_err(StoreError::RLPDecode)
    }

    fn clear_snap_state(&self) -> Result<(), StoreError> {
        let txn = self
            .db
            .begin_readwrite()
            .map_err(StoreError::LibmdbxError)?;
        txn.clear_table::<SnapState>()
            .map_err(StoreError::LibmdbxError)?;
        txn.commit().map_err(StoreError::LibmdbxError)
    }

    fn write_snapshot_account_batch(
        &self,
        account_hashes: Vec<H256>,
        account_states: Vec<AccountState>,
    ) -> Result<(), StoreError> {
        self.write_batch::<StateSnapShot>(
            account_hashes
                .into_iter()
                .map(|h| h.into())
                .zip(account_states.into_iter().map(|a| a.into())),
        )
    }

    fn write_snapshot_storage_batch(
        &self,
        account_hash: H256,
        storage_keys: Vec<H256>,
        storage_values: Vec<U256>,
    ) -> Result<(), StoreError> {
        let txn = self
            .db
            .begin_readwrite()
            .map_err(StoreError::LibmdbxError)?;

        for (key, value) in storage_keys.into_iter().zip(storage_values.into_iter()) {
            txn.upsert::<StorageSnapShot>(account_hash.into(), (key.into(), value.into()))
                .map_err(StoreError::LibmdbxError)?;
        }

        txn.commit().map_err(StoreError::LibmdbxError)
    }

    fn set_state_trie_rebuild_checkpoint(
        &self,
        checkpoint: (H256, [H256; STATE_TRIE_SEGMENTS]),
    ) -> Result<(), StoreError> {
        self.write::<SnapState>(
            SnapStateIndex::StateTrieRebuildCheckpoint,
            (checkpoint.0, checkpoint.1.to_vec()).encode_to_vec(),
        )
    }

    fn get_state_trie_rebuild_checkpoint(
        &self,
    ) -> Result<Option<(H256, [H256; STATE_TRIE_SEGMENTS])>, StoreError> {
        let Some((root, checkpoints)) = self
            .read::<SnapState>(SnapStateIndex::StateTrieRebuildCheckpoint)?
            .map(|ref c| <(H256, Vec<H256>)>::decode(c))
            .transpose()?
        else {
            return Ok(None);
        };
        Ok(Some((
            root,
            checkpoints
                .try_into()
                .map_err(|_| RLPDecodeError::InvalidLength)?,
        )))
    }

    fn set_storage_trie_rebuild_pending(
        &self,
        pending: Vec<(H256, H256)>,
    ) -> Result<(), StoreError> {
        self.write::<SnapState>(
            SnapStateIndex::StorageTrieRebuildPending,
            pending.encode_to_vec(),
        )
    }

    fn get_storage_trie_rebuild_pending(&self) -> Result<Option<Vec<(H256, H256)>>, StoreError> {
        self.read::<SnapState>(SnapStateIndex::StorageTrieRebuildPending)?
            .map(|ref h| <Vec<(H256, H256)>>::decode(h))
            .transpose()
            .map_err(StoreError::RLPDecode)
    }

    fn clear_snapshot(&self) -> Result<(), StoreError> {
        let txn = self
            .db
            .begin_readwrite()
            .map_err(StoreError::LibmdbxError)?;
        txn.clear_table::<StateSnapShot>()
            .map_err(StoreError::LibmdbxError)?;
        txn.clear_table::<StorageSnapShot>()
            .map_err(StoreError::LibmdbxError)?;
        txn.commit().map_err(StoreError::LibmdbxError)?;
        Ok(())
    }

    fn read_account_snapshot(&self, start: H256) -> Result<Vec<(H256, AccountState)>, StoreError> {
        let txn = self.db.begin_read().map_err(StoreError::LibmdbxError)?;
        let cursor = txn
            .cursor::<StateSnapShot>()
            .map_err(StoreError::LibmdbxError)?;
        let iter = cursor
            .walk(Some(start.into()))
            .map_while(|res| res.ok().map(|(hash, acc)| (hash.to(), acc.to())))
            .take(MAX_SNAPSHOT_READS);
        Ok(iter.collect::<Vec<_>>())
    }

    fn read_storage_snapshot(
        &self,
        account_hash: H256,
        start: H256,
    ) -> Result<Vec<(H256, U256)>, StoreError> {
        let txn = self.db.begin_read().map_err(StoreError::LibmdbxError)?;
        let cursor = txn
            .cursor::<StorageSnapShot>()
            .map_err(StoreError::LibmdbxError)?;
        let iter = cursor
            .walk_key(account_hash.into(), Some(start.into()))
            .map_while(|res| {
                res.ok()
                    .map(|(k, v)| (H256(k.0), U256::from_big_endian(&v.0)))
            })
            .take(MAX_SNAPSHOT_READS);
        Ok(iter.collect::<Vec<_>>())
    }
}

impl Debug for Store {
    fn fmt(&self, f: &mut Formatter<'_>) -> std::fmt::Result {
        f.debug_struct("Libmdbx Store").finish()
    }
}

// Define tables

table!(
    /// The canonical block hash for each block number. It represents the canonical chain.
    ( CanonicalBlockHashes ) BlockNumber => BlockHashRLP
);

table!(
    /// Block hash to number table.
    ( BlockNumbers ) BlockHashRLP => BlockNumber
);

table!(
    /// Block headers table.
    ( Headers ) BlockHashRLP => BlockHeaderRLP
);
table!(
    /// Block bodies table.
    ( Bodies ) BlockHashRLP => BlockBodyRLP
);
table!(
    /// Account codes table.
    ( AccountCodes ) AccountCodeHashRLP => AccountCodeRLP
);

dupsort!(
    /// Receipts table.
    ( Receipts ) TupleRLP<BlockHash, Index>[Index] => ReceiptRLP
);

dupsort!(
    /// Table containing all storage trie's nodes
    /// Each node is stored by hashed account address and node hash in order to keep different storage trie's nodes separate
    ( StorageTriesNodes ) ([u8;32], [u8;33])[[u8;32]] => Vec<u8>
);

dupsort!(
    /// Transaction locations table.
    ( TransactionLocations ) TransactionHashRLP => Rlp<(BlockNumber, BlockHash, Index)>
);

table!(
    /// Stores chain data, each value is unique and stored as its rlp encoding
    /// See [ChainDataIndex] for available chain values
    ( ChainData ) ChainDataIndex => Vec<u8>
);

table!(
    /// Stores snap state, each value is unique and stored as its rlp encoding
    /// See [SnapStateIndex] for available values
    ( SnapState ) SnapStateIndex => Vec<u8>
);

// Trie storages

table!(
    /// state trie nodes
    ( StateTrieNodes ) Vec<u8> => Vec<u8>
);

// Local Blocks

table!(
    /// payload id to payload table
    ( Payloads ) u64 => PayloadBundleRLP
);

table!(
    /// Stores blocks that are pending validation.
    ( PendingBlocks ) BlockHashRLP => BlockRLP
);
table!(
    /// State Snapshot used by an ongoing sync process
    ( StateSnapShot ) AccountHashRLP => AccountStateRLP
);

dupsort!(
    /// Storage Snapshot used by an ongoing sync process
    ( StorageSnapShot ) AccountHashRLP => (AccountStorageKeyBytes, AccountStorageValueBytes)[AccountStorageKeyBytes]
);

// Storage values are stored as bytes instead of using their rlp encoding
// As they are stored in a dupsort table, they need to have a fixed size, and encoding them doesn't preserve their size
pub struct AccountStorageKeyBytes(pub [u8; 32]);
pub struct AccountStorageValueBytes(pub [u8; 32]);

impl Encodable for AccountStorageKeyBytes {
    type Encoded = [u8; 32];

    fn encode(self) -> Self::Encoded {
        self.0
    }
}

impl Decodable for AccountStorageKeyBytes {
    fn decode(b: &[u8]) -> anyhow::Result<Self> {
        Ok(AccountStorageKeyBytes(b.try_into()?))
    }
}

impl Encodable for AccountStorageValueBytes {
    type Encoded = [u8; 32];

    fn encode(self) -> Self::Encoded {
        self.0
    }
}

impl Decodable for AccountStorageValueBytes {
    fn decode(b: &[u8]) -> anyhow::Result<Self> {
        Ok(AccountStorageValueBytes(b.try_into()?))
    }
}

impl From<H256> for AccountStorageKeyBytes {
    fn from(value: H256) -> Self {
        AccountStorageKeyBytes(value.0)
    }
}

impl From<U256> for AccountStorageValueBytes {
    fn from(value: U256) -> Self {
        AccountStorageValueBytes(value.to_big_endian())
    }
}

impl From<AccountStorageKeyBytes> for H256 {
    fn from(value: AccountStorageKeyBytes) -> Self {
        H256(value.0)
    }
}

impl From<AccountStorageValueBytes> for U256 {
    fn from(value: AccountStorageValueBytes) -> Self {
        U256::from_big_endian(&value.0)
    }
}

impl Encodable for ChainDataIndex {
    type Encoded = [u8; 4];

    fn encode(self) -> Self::Encoded {
        (self as u32).encode()
    }
}

impl Encodable for SnapStateIndex {
    type Encoded = [u8; 4];

    fn encode(self) -> Self::Encoded {
        (self as u32).encode()
    }
}
/// Initializes a new database with the provided path. If the path is `None`, the database
/// will be temporary.
pub fn init_db(path: Option<impl AsRef<Path>>) -> Database {
    let tables = [
        table_info!(BlockNumbers),
        table_info!(Headers),
        table_info!(Bodies),
        table_info!(AccountCodes),
        table_info!(Receipts),
        table_info!(TransactionLocations),
        table_info!(ChainData),
        table_info!(StateTrieNodes),
        table_info!(StorageTriesNodes),
        table_info!(CanonicalBlockHashes),
        table_info!(Payloads),
        table_info!(PendingBlocks),
        table_info!(SnapState),
        table_info!(StateSnapShot),
        table_info!(StorageSnapShot),
    ]
    .into_iter()
    .collect();
    let path = path.map(|p| p.as_ref().to_path_buf());
    let options = DatabaseOptions {
        mode: Mode::ReadWrite(ReadWriteOptions {
            // Set max DB size to 1TB
            max_size: Some(1024_isize.pow(4)),
            ..Default::default()
        }),
        ..Default::default()
    };
    Database::create_with_options(path, options, &tables).unwrap()
}

#[cfg(test)]
mod tests {
    use libmdbx::{
        dupsort,
        orm::{table, Database, Decodable, Encodable},
        table_info,
    };

    #[test]
    fn mdbx_smoke_test() {
        // Declare tables used for the smoke test
        table!(
            /// Example table.
            ( Example ) String => String
        );

        // Assemble database chart
        let tables = [table_info!(Example)].into_iter().collect();

        let key = "Hello".to_string();
        let value = "World!".to_string();

        let db = Database::create(None, &tables).unwrap();

        // Write values
        {
            let txn = db.begin_readwrite().unwrap();
            txn.upsert::<Example>(key.clone(), value.clone()).unwrap();
            txn.commit().unwrap();
        }
        // Read written values
        let read_value = {
            let txn = db.begin_read().unwrap();
            txn.get::<Example>(key).unwrap()
        };
        assert_eq!(read_value, Some(value));
    }

    #[test]
    fn mdbx_structs_smoke_test() {
        #[derive(Clone, Copy, Debug, PartialEq, Eq)]
        pub struct ExampleKey([u8; 32]);

        impl Encodable for ExampleKey {
            type Encoded = [u8; 32];

            fn encode(self) -> Self::Encoded {
                Encodable::encode(self.0)
            }
        }

        #[derive(Clone, Copy, Debug, PartialEq, Eq)]
        pub struct ExampleValue {
            x: u64,
            y: [u8; 32],
        }

        impl Encodable for ExampleValue {
            type Encoded = [u8; 40];

            fn encode(self) -> Self::Encoded {
                let mut encoded = [0u8; 40];
                encoded[..8].copy_from_slice(&self.x.to_ne_bytes());
                encoded[8..].copy_from_slice(&self.y);
                encoded
            }
        }

        impl Decodable for ExampleValue {
            fn decode(b: &[u8]) -> anyhow::Result<Self> {
                let x = u64::from_ne_bytes(b[..8].try_into()?);
                let y = b[8..].try_into()?;
                Ok(Self { x, y })
            }
        }

        // Declare tables used for the smoke test
        table!(
            /// Example table.
            ( StructsExample ) ExampleKey => ExampleValue
        );

        // Assemble database chart
        let tables = [table_info!(StructsExample)].into_iter().collect();
        let key = ExampleKey([151; 32]);
        let value = ExampleValue { x: 42, y: [42; 32] };

        let db = Database::create(None, &tables).unwrap();

        // Write values
        {
            let txn = db.begin_readwrite().unwrap();
            txn.upsert::<StructsExample>(key, value).unwrap();
            txn.commit().unwrap();
        }
        // Read written values
        let read_value = {
            let txn = db.begin_read().unwrap();
            txn.get::<StructsExample>(key).unwrap()
        };
        assert_eq!(read_value, Some(value));
    }

    #[test]
    fn mdbx_dupsort_smoke_test() {
        #[derive(Clone, Copy, Debug, PartialEq, Eq)]
        pub struct ExampleKey(u8);

        impl Encodable for ExampleKey {
            type Encoded = [u8; 1];

            fn encode(self) -> Self::Encoded {
                [self.0]
            }
        }
        impl Decodable for ExampleKey {
            fn decode(b: &[u8]) -> anyhow::Result<Self> {
                if b.len() != 1 {
                    anyhow::bail!("Invalid length");
                }
                Ok(Self(b[0]))
            }
        }

        #[derive(Clone, Copy, Debug, PartialEq, Eq)]
        pub struct ExampleValue {
            x: u64,
            y: [u8; 32],
        }

        impl Encodable for ExampleValue {
            type Encoded = [u8; 40];

            fn encode(self) -> Self::Encoded {
                let mut encoded = [0u8; 40];
                encoded[..8].copy_from_slice(&self.x.to_ne_bytes());
                encoded[8..].copy_from_slice(&self.y);
                encoded
            }
        }

        impl Decodable for ExampleValue {
            fn decode(b: &[u8]) -> anyhow::Result<Self> {
                let x = u64::from_ne_bytes(b[..8].try_into()?);
                let y = b[8..].try_into()?;
                Ok(Self { x, y })
            }
        }

        // Declare tables used for the smoke test
        dupsort!(
            /// Example table.
            ( DupsortExample ) ExampleKey => (ExampleKey, ExampleValue) [ExampleKey]
        );

        // Assemble database chart
        let tables = [table_info!(DupsortExample)].into_iter().collect();
        let key = ExampleKey(151);
        let subkey1 = ExampleKey(16);
        let subkey2 = ExampleKey(42);
        let value = ExampleValue { x: 42, y: [42; 32] };

        let db = Database::create(None, &tables).unwrap();

        // Write values
        {
            let txn = db.begin_readwrite().unwrap();
            txn.upsert::<DupsortExample>(key, (subkey1, value)).unwrap();
            txn.upsert::<DupsortExample>(key, (subkey2, value)).unwrap();
            txn.commit().unwrap();
        }
        // Read written values
        {
            let txn = db.begin_read().unwrap();
            let mut cursor = txn.cursor::<DupsortExample>().unwrap();
            let value1 = cursor.seek_exact(key).unwrap().unwrap();
            assert_eq!(value1, (key, (subkey1, value)));
            let value2 = cursor.seek_value(key, subkey2).unwrap().unwrap();
            assert_eq!(value2, (subkey2, value));
        };

        // Walk through duplicates
        {
            let txn = db.begin_read().unwrap();
            let cursor = txn.cursor::<DupsortExample>().unwrap();
            let mut acc = 0;
            for key in cursor.walk_key(key, None).map(|r| r.unwrap().0 .0) {
                acc += key;
            }

            assert_eq!(acc, 58);
        }
    }
}<|MERGE_RESOLUTION|>--- conflicted
+++ resolved
@@ -2,12 +2,8 @@
 use crate::error::StoreError;
 use crate::rlp::{
     AccountCodeHashRLP, AccountCodeRLP, AccountHashRLP, AccountStateRLP, BlockBodyRLP,
-<<<<<<< HEAD
-    BlockHashRLP, BlockHeaderRLP, BlockRLP, BlockTotalDifficultyRLP, PayloadBundleRLP, ReceiptRLP,
-    Rlp, TransactionHashRLP, TupleRLP,
-=======
-    BlockHashRLP, BlockHeaderRLP, BlockRLP, ReceiptRLP, Rlp, TransactionHashRLP, TupleRLP,
->>>>>>> 1f212747
+    BlockHashRLP, BlockHeaderRLP, BlockRLP, PayloadBundleRLP, ReceiptRLP, Rlp, TransactionHashRLP,
+    TupleRLP,
 };
 use crate::store::{MAX_SNAPSHOT_READS, STATE_TRIE_SEGMENTS};
 use crate::trie_db::libmdbx::LibmdbxTrieDB;

--- conflicted
+++ resolved
@@ -3,13 +3,8 @@
 
 use bytes::Bytes;
 use ethereum_types::U256;
-<<<<<<< HEAD
-use ethrex_core::{
+use ethrex_common::{
     types::{AccountState, Block, BlockBody, BlockHash, BlockHeader, Receipt},
-=======
-use ethrex_common::{
-    types::{Block, BlockBody, BlockHash, BlockHeader, Receipt},
->>>>>>> 0201fd11
     H256,
 };
 use ethrex_rlp::{decode::RLPDecode, encode::RLPEncode};

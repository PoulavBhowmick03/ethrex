--- conflicted
+++ resolved
@@ -458,34 +458,6 @@
             .map(|b| b.to()))
     }
 
-<<<<<<< HEAD
-    fn get_receipts_for_block(
-        &self,
-        block_hash: &BlockHash,
-    ) -> std::result::Result<Vec<Receipt>, StoreError> {
-        let mut receipts = vec![];
-        let mut receipt_index = 0;
-        let mut key: TupleRLP<BlockHash, Index> = (*block_hash, 0).into();
-        let txn = self.db.begin_read().map_err(|_| StoreError::ReadError)?;
-        let mut cursor = txn
-            .cursor::<Receipts>()
-            .map_err(|_| StoreError::CursorError("Receipts".to_owned()))?;
-
-        // We're searching receipts for a block, the keys
-        // for the receipt table are of the kind: rlp((BlockHash, Index)).
-        // So we search for values in the db that match with this kind
-        // of key, until we reach an Index that returns None
-        // and we stop the search.
-        while let Some((_, encoded_receipt)) =
-            cursor.seek_exact(key).map_err(|_| StoreError::ReadError)?
-        {
-            receipts.push(encoded_receipt);
-            receipt_index += 1;
-            key = (*block_hash, receipt_index).into();
-        }
-
-        Ok(receipts.into_iter().map(|receipt| receipt.to()).collect())
-=======
     fn add_transaction_locations(
         &self,
         locations: Vec<(H256, BlockNumber, BlockHash, Index)>,
@@ -521,7 +493,34 @@
             .collect();
 
         self.write_batch::<Receipts>(key_values)
->>>>>>> a0ecd770
+    }
+
+    fn get_receipts_for_block(
+        &self,
+        block_hash: &BlockHash,
+    ) -> std::result::Result<Vec<Receipt>, StoreError> {
+        let mut receipts = vec![];
+        let mut receipt_index = 0;
+        let mut key: TupleRLP<BlockHash, Index> = (*block_hash, 0).into();
+        let txn = self.db.begin_read().map_err(|_| StoreError::ReadError)?;
+        let mut cursor = txn
+            .cursor::<Receipts>()
+            .map_err(|_| StoreError::CursorError("Receipts".to_owned()))?;
+
+        // We're searching receipts for a block, the keys
+        // for the receipt table are of the kind: rlp((BlockHash, Index)).
+        // So we search for values in the db that match with this kind
+        // of key, until we reach an Index that returns None
+        // and we stop the search.
+        while let Some((_, encoded_receipt)) =
+            cursor.seek_exact(key).map_err(|_| StoreError::ReadError)?
+        {
+            receipts.push(encoded_receipt);
+            receipt_index += 1;
+            key = (*block_hash, receipt_index).into();
+        }
+
+        Ok(receipts.into_iter().map(|receipt| receipt.to()).collect())
     }
 }
 

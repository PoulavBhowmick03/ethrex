use super::api::StoreEngine;
use super::utils::{ChainDataIndex, SnapStateIndex};
use crate::error::StoreError;
use crate::rlp::{
    AccountCodeHashRLP, AccountCodeRLP, BlockBodyRLP, BlockHashRLP, BlockHeaderRLP, BlockRLP,
    BlockTotalDifficultyRLP, ReceiptRLP, Rlp, TransactionHashRLP, TupleRLP,
};
use anyhow::Result;
use bytes::Bytes;
use ethereum_types::{H256, U256};
use ethrex_core::types::{
    BlobsBundle, Block, BlockBody, BlockHash, BlockHeader, BlockNumber, ChainConfig, Index,
    Receipt, Transaction,
};
use ethrex_rlp::decode::RLPDecode;
use ethrex_rlp::encode::RLPEncode;
use ethrex_trie::{LibmdbxDupsortTrieDB, LibmdbxTrieDB, Trie};
use libmdbx::orm::{Decodable, Encodable, Table};
use libmdbx::{
    dupsort,
    orm::{table, Database},
    table_info,
};
use libmdbx::{DatabaseOptions, Mode, ReadWriteOptions};
use serde_json;
use std::fmt::{Debug, Formatter};
use std::path::Path;
use std::sync::Arc;

pub struct Store {
    db: Arc<Database>,
}
impl Store {
    pub fn new(path: &str) -> Result<Self, StoreError> {
        Ok(Self {
            db: Arc::new(init_db(Some(path))),
        })
    }

    // Helper method to write into a libmdbx table
    fn write<T: Table>(&self, key: T::Key, value: T::Value) -> Result<(), StoreError> {
        let txn = self
            .db
            .begin_readwrite()
            .map_err(StoreError::LibmdbxError)?;
        txn.upsert::<T>(key, value)
            .map_err(StoreError::LibmdbxError)?;
        txn.commit().map_err(StoreError::LibmdbxError)
    }

    // Helper method to write into a libmdbx table in batch
    fn write_batch<T: Table>(
        &self,
        key_values: impl Iterator<Item = (T::Key, T::Value)>,
    ) -> Result<(), StoreError> {
        let txn = self
            .db
            .begin_readwrite()
            .map_err(StoreError::LibmdbxError)?;

        for (key, value) in key_values {
            txn.upsert::<T>(key, value)
                .map_err(StoreError::LibmdbxError)?;
        }

        txn.commit().map_err(StoreError::LibmdbxError)
    }

    // Helper method to read from a libmdbx table
    fn read<T: Table>(&self, key: T::Key) -> Result<Option<T::Value>, StoreError> {
        let txn = self.db.begin_read().map_err(StoreError::LibmdbxError)?;
        txn.get::<T>(key).map_err(StoreError::LibmdbxError)
    }

    // Helper method to remove a value from a libmdbx table
    fn delete<T: Table>(&self, key: T::Key) -> Result<(), StoreError> {
        let txn = self
            .db
            .begin_readwrite()
            .map_err(StoreError::LibmdbxError)?;
        txn.delete::<T>(key, None)
            .map_err(StoreError::LibmdbxError)?;
        txn.commit().map_err(StoreError::LibmdbxError)
    }

    fn get_block_hash_by_block_number(
        &self,
        number: BlockNumber,
    ) -> Result<Option<BlockHash>, StoreError> {
        Ok(self.read::<CanonicalBlockHashes>(number)?.map(|a| a.to()))
    }
}

impl StoreEngine for Store {
    fn add_block_header(
        &self,
        block_hash: BlockHash,
        block_header: BlockHeader,
    ) -> Result<(), StoreError> {
        self.write::<Headers>(block_hash.into(), block_header.into())
    }

    fn add_block_headers(
        &self,
        block_hashes: Vec<BlockHash>,
        block_headers: Vec<BlockHeader>,
    ) -> Result<(), StoreError> {
        let hashes_and_headers = block_hashes
            .into_iter()
            .zip(block_headers)
            .map(|(hash, header)| (hash.into(), header.into()));
        self.write_batch::<Headers>(hashes_and_headers)
    }

    fn get_block_header(
        &self,
        block_number: BlockNumber,
    ) -> Result<Option<BlockHeader>, StoreError> {
        if let Some(hash) = self.get_block_hash_by_block_number(block_number)? {
            Ok(self.read::<Headers>(hash.into())?.map(|b| b.to()))
        } else {
            Ok(None)
        }
    }

    fn add_block_body(
        &self,
        block_hash: BlockHash,
        block_body: BlockBody,
    ) -> Result<(), StoreError> {
        self.write::<Bodies>(block_hash.into(), block_body.into())
    }

    fn get_block_body(&self, block_number: BlockNumber) -> Result<Option<BlockBody>, StoreError> {
        if let Some(hash) = self.get_block_hash_by_block_number(block_number)? {
            self.get_block_body_by_hash(hash)
        } else {
            Ok(None)
        }
    }

    fn get_block_body_by_hash(
        &self,
        block_hash: BlockHash,
    ) -> Result<Option<BlockBody>, StoreError> {
        Ok(self.read::<Bodies>(block_hash.into())?.map(|b| b.to()))
    }

    fn get_block_header_by_hash(
        &self,
        block_hash: BlockHash,
    ) -> Result<Option<BlockHeader>, StoreError> {
        Ok(self.read::<Headers>(block_hash.into())?.map(|b| b.to()))
    }

    fn add_block_number(
        &self,
        block_hash: BlockHash,
        block_number: BlockNumber,
    ) -> Result<(), StoreError> {
        self.write::<BlockNumbers>(block_hash.into(), block_number)
    }

    fn get_block_number(&self, block_hash: BlockHash) -> Result<Option<BlockNumber>, StoreError> {
        self.read::<BlockNumbers>(block_hash.into())
    }
    fn add_block_total_difficulty(
        &self,
        block_hash: BlockHash,
        block_total_difficulty: U256,
    ) -> Result<(), StoreError> {
        self.write::<BlockTotalDifficulties>(block_hash.into(), block_total_difficulty.into())
    }

    fn get_block_total_difficulty(
        &self,
        block_hash: BlockHash,
    ) -> Result<Option<U256>, StoreError> {
        Ok(self
            .read::<BlockTotalDifficulties>(block_hash.into())?
            .map(|b| b.to()))
    }

    fn add_account_code(&self, code_hash: H256, code: Bytes) -> Result<(), StoreError> {
        self.write::<AccountCodes>(code_hash.into(), code.into())
    }

    fn get_account_code(&self, code_hash: H256) -> Result<Option<Bytes>, StoreError> {
        Ok(self.read::<AccountCodes>(code_hash.into())?.map(|b| b.to()))
    }

    fn add_receipt(
        &self,
        block_hash: BlockHash,
        index: Index,
        receipt: Receipt,
    ) -> Result<(), StoreError> {
        self.write::<Receipts>((block_hash, index).into(), receipt.into())
    }

    fn get_receipt(
        &self,
        block_number: BlockNumber,
        index: Index,
    ) -> Result<Option<Receipt>, StoreError> {
        if let Some(hash) = self.get_block_hash_by_block_number(block_number)? {
            Ok(self.read::<Receipts>((hash, index).into())?.map(|b| b.to()))
        } else {
            Ok(None)
        }
    }

    fn add_transaction_location(
        &self,
        transaction_hash: H256,
        block_number: BlockNumber,
        block_hash: BlockHash,
        index: Index,
    ) -> Result<(), StoreError> {
        self.write::<TransactionLocations>(
            transaction_hash.into(),
            (block_number, block_hash, index).into(),
        )
    }

    fn get_transaction_location(
        &self,
        transaction_hash: H256,
    ) -> Result<Option<(BlockNumber, BlockHash, Index)>, StoreError> {
        let txn = self.db.begin_read().map_err(StoreError::LibmdbxError)?;
        let cursor = txn
            .cursor::<TransactionLocations>()
            .map_err(StoreError::LibmdbxError)?;
        Ok(cursor
            .walk_key(transaction_hash.into(), None)
            .map_while(|res| res.ok().map(|t| t.to()))
            .find(|(number, hash, _index)| {
                self.get_block_hash_by_block_number(*number)
                    .is_ok_and(|o| o == Some(*hash))
            }))
    }

    /// Stores the chain config serialized as json
    fn set_chain_config(&self, chain_config: &ChainConfig) -> Result<(), StoreError> {
        self.write::<ChainData>(
            ChainDataIndex::ChainConfig,
            serde_json::to_string(chain_config)
                .map_err(|_| StoreError::DecodeError)?
                .into_bytes(),
        )
    }

    fn get_chain_config(&self) -> Result<ChainConfig, StoreError> {
        match self.read::<ChainData>(ChainDataIndex::ChainConfig)? {
            None => Err(StoreError::Custom("Chain config not found".to_string())),
            Some(bytes) => {
                let json = String::from_utf8(bytes).map_err(|_| StoreError::DecodeError)?;
                let chain_config: ChainConfig =
                    serde_json::from_str(&json).map_err(|_| StoreError::DecodeError)?;
                Ok(chain_config)
            }
        }
    }

    fn update_earliest_block_number(&self, block_number: BlockNumber) -> Result<(), StoreError> {
        self.write::<ChainData>(
            ChainDataIndex::EarliestBlockNumber,
            block_number.encode_to_vec(),
        )
    }

    fn get_earliest_block_number(&self) -> Result<Option<BlockNumber>, StoreError> {
        match self.read::<ChainData>(ChainDataIndex::EarliestBlockNumber)? {
            None => Ok(None),
            Some(ref rlp) => RLPDecode::decode(rlp)
                .map(Some)
                .map_err(|_| StoreError::DecodeError),
        }
    }

    fn update_finalized_block_number(&self, block_number: BlockNumber) -> Result<(), StoreError> {
        self.write::<ChainData>(
            ChainDataIndex::FinalizedBlockNumber,
            block_number.encode_to_vec(),
        )
    }

    fn get_finalized_block_number(&self) -> Result<Option<BlockNumber>, StoreError> {
        match self.read::<ChainData>(ChainDataIndex::FinalizedBlockNumber)? {
            None => Ok(None),
            Some(ref rlp) => RLPDecode::decode(rlp)
                .map(Some)
                .map_err(|_| StoreError::DecodeError),
        }
    }

    fn update_safe_block_number(&self, block_number: BlockNumber) -> Result<(), StoreError> {
        self.write::<ChainData>(
            ChainDataIndex::SafeBlockNumber,
            block_number.encode_to_vec(),
        )
    }

    fn get_safe_block_number(&self) -> Result<Option<BlockNumber>, StoreError> {
        match self.read::<ChainData>(ChainDataIndex::SafeBlockNumber)? {
            None => Ok(None),
            Some(ref rlp) => RLPDecode::decode(rlp)
                .map(Some)
                .map_err(|_| StoreError::DecodeError),
        }
    }

    fn update_latest_block_number(&self, block_number: BlockNumber) -> Result<(), StoreError> {
        self.write::<ChainData>(
            ChainDataIndex::LatestBlockNumber,
            block_number.encode_to_vec(),
        )
    }

    fn get_latest_block_number(&self) -> Result<Option<BlockNumber>, StoreError> {
        match self.read::<ChainData>(ChainDataIndex::LatestBlockNumber)? {
            None => Ok(None),
            Some(ref rlp) => RLPDecode::decode(rlp)
                .map(Some)
                .map_err(|_| StoreError::DecodeError),
        }
    }

    fn update_latest_total_difficulty(
        &self,
        latest_total_difficulty: U256,
    ) -> Result<(), StoreError> {
        self.write::<ChainData>(
            ChainDataIndex::LatestTotalDifficulty,
            latest_total_difficulty.encode_to_vec(),
        )
    }

    fn get_latest_total_difficulty(&self) -> Result<Option<U256>, StoreError> {
        match self.read::<ChainData>(ChainDataIndex::LatestTotalDifficulty)? {
            None => Ok(None),
            Some(ref rlp) => RLPDecode::decode(rlp)
                .map(Some)
                .map_err(|_| StoreError::DecodeError),
        }
    }

    fn update_pending_block_number(&self, block_number: BlockNumber) -> Result<(), StoreError> {
        self.write::<ChainData>(
            ChainDataIndex::PendingBlockNumber,
            block_number.encode_to_vec(),
        )
    }

    fn get_pending_block_number(&self) -> Result<Option<BlockNumber>, StoreError> {
        match self.read::<ChainData>(ChainDataIndex::PendingBlockNumber)? {
            None => Ok(None),
            Some(ref rlp) => RLPDecode::decode(rlp)
                .map(Some)
                .map_err(|_| StoreError::DecodeError),
        }
    }

    fn open_storage_trie(&self, hashed_address: H256, storage_root: H256) -> Trie {
        let db = Box::new(LibmdbxDupsortTrieDB::<StorageTriesNodes, [u8; 32]>::new(
            self.db.clone(),
            hashed_address.0,
        ));
        Trie::open(db, storage_root)
    }

    fn open_state_trie(&self, state_root: H256) -> Trie {
        let db = Box::new(LibmdbxTrieDB::<StateTrieNodes>::new(self.db.clone()));
        Trie::open(db, state_root)
    }

    fn set_canonical_block(&self, number: BlockNumber, hash: BlockHash) -> Result<(), StoreError> {
        self.write::<CanonicalBlockHashes>(number, hash.into())
    }

    fn get_canonical_block_hash(
        &self,
        number: BlockNumber,
    ) -> Result<Option<BlockHash>, StoreError> {
        self.read::<CanonicalBlockHashes>(number)
            .map(|o| o.map(|hash_rlp| hash_rlp.to()))
    }

    fn add_payload(&self, payload_id: u64, block: Block) -> Result<(), StoreError> {
        self.write::<Payloads>(
            payload_id,
            (block, U256::zero(), BlobsBundle::empty(), false).into(),
        )
    }

    fn get_payload(
        &self,
        payload_id: u64,
    ) -> Result<Option<(Block, U256, BlobsBundle, bool)>, StoreError> {
        Ok(self.read::<Payloads>(payload_id)?.map(|b| b.to()))
    }

    fn update_payload(
        &self,
        payload_id: u64,
        block: Block,
        block_value: U256,
        blobs_bundle: BlobsBundle,
        completed: bool,
    ) -> Result<(), StoreError> {
        self.write::<Payloads>(
            payload_id,
            (block, block_value, blobs_bundle, completed).into(),
        )
    }

    fn get_transaction_by_hash(
        &self,
        transaction_hash: H256,
    ) -> Result<Option<Transaction>, StoreError> {
        let (_block_number, block_hash, index) =
            match self.get_transaction_location(transaction_hash)? {
                Some(location) => location,
                None => return Ok(None),
            };
        self.get_transaction_by_location(block_hash, index)
    }

    fn get_transaction_by_location(
        &self,
        block_hash: H256,
        index: u64,
    ) -> Result<Option<Transaction>, StoreError> {
        let block_body = match self.get_block_body_by_hash(block_hash)? {
            Some(body) => body,
            None => return Ok(None),
        };
        Ok(index
            .try_into()
            .ok()
            .and_then(|index: usize| block_body.transactions.get(index).cloned()))
    }

    fn get_block_by_hash(&self, block_hash: BlockHash) -> Result<Option<Block>, StoreError> {
        let header = match self.get_block_header_by_hash(block_hash)? {
            Some(header) => header,
            None => return Ok(None),
        };
        let body = match self.get_block_body_by_hash(block_hash)? {
            Some(body) => body,
            None => return Ok(None),
        };
        Ok(Some(Block::new(header, body)))
    }

    fn unset_canonical_block(&self, number: BlockNumber) -> Result<(), StoreError> {
        self.db
            .begin_readwrite()
            .map_err(StoreError::LibmdbxError)?
            .delete::<CanonicalBlockHashes>(number, None)
            .map(|_| ())
            .map_err(StoreError::LibmdbxError)
    }

    fn add_pending_block(&self, block: Block) -> Result<(), StoreError> {
        self.write::<PendingBlocks>(block.header.compute_block_hash().into(), block.into())
    }

    fn get_pending_block(&self, block_hash: BlockHash) -> Result<Option<Block>, StoreError> {
        Ok(self
            .read::<PendingBlocks>(block_hash.into())?
            .map(|b| b.to()))
    }

    fn add_transaction_locations(
        &self,
        locations: Vec<(H256, BlockNumber, BlockHash, Index)>,
    ) -> Result<(), StoreError> {
        #[allow(clippy::type_complexity)]
        let key_values = locations
            .into_iter()
            .map(|(tx_hash, block_number, block_hash, index)| {
                (tx_hash.into(), (block_number, block_hash, index).into())
            });

        self.write_batch::<TransactionLocations>(key_values)
    }

    fn add_receipts(
        &self,
        block_hash: BlockHash,
        receipts: Vec<Receipt>,
    ) -> Result<(), StoreError> {
        let key_values = receipts.into_iter().enumerate().map(|(index, receipt)| {
            (
                <(H256, u64) as Into<TupleRLP<BlockHash, Index>>>::into((block_hash, index as u64)),
                <Receipt as Into<ReceiptRLP>>::into(receipt),
            )
        });

        self.write_batch::<Receipts>(key_values)
    }

    fn get_receipts_for_block(&self, block_hash: &BlockHash) -> Result<Vec<Receipt>, StoreError> {
        let mut receipts = vec![];
        let mut receipt_index = 0;
        let mut key: TupleRLP<BlockHash, Index> = (*block_hash, 0).into();
        let txn = self.db.begin_read().map_err(|_| StoreError::ReadError)?;
        let mut cursor = txn
            .cursor::<Receipts>()
            .map_err(|_| StoreError::CursorError("Receipts".to_owned()))?;

        // We're searching receipts for a block, the keys
        // for the receipt table are of the kind: rlp((BlockHash, Index)).
        // So we search for values in the db that match with this kind
        // of key, until we reach an Index that returns None
        // and we stop the search.
        while let Some((_, encoded_receipt)) =
            cursor.seek_exact(key).map_err(|_| StoreError::ReadError)?
        {
            receipts.push(encoded_receipt);
            receipt_index += 1;
            key = (*block_hash, receipt_index).into();
        }

        Ok(receipts.into_iter().map(|receipt| receipt.to()).collect())
    }

<<<<<<< HEAD
    fn set_latest_downloaded_header(&self, block_hash: BlockHash) -> Result<(), StoreError> {
        self.write::<SnapState>(
            SnapStateIndex::LatestDownloadedHeader,
=======
    fn set_header_download_checkpoint(&self, block_hash: BlockHash) -> Result<(), StoreError> {
        self.write::<SnapState>(
            SnapStateIndex::HeaderDownloadCheckpoint,
>>>>>>> d580dc23
            block_hash.encode_to_vec(),
        )
    }

<<<<<<< HEAD
    fn get_latest_downloaded_header(&self) -> Result<Option<BlockHash>, StoreError> {
        self.read::<SnapState>(SnapStateIndex::LatestDownloadedHeader)?
=======
    fn get_header_download_checkpoint(&self) -> Result<Option<BlockHash>, StoreError> {
        self.read::<SnapState>(SnapStateIndex::HeaderDownloadCheckpoint)?
>>>>>>> d580dc23
            .map(|ref h| BlockHash::decode(h))
            .transpose()
            .map_err(StoreError::RLPDecode)
    }

<<<<<<< HEAD
    fn clear_latest_downloaded_header(&self) -> Result<(), StoreError> {
        self.delete::<SnapState>(SnapStateIndex::LatestDownloadedHeader)
    }

    fn set_latest_downloaded_body(&self, block_hash: BlockHash) -> Result<(), StoreError> {
        self.write::<SnapState>(
            SnapStateIndex::LatestDownloadedBody,
            block_hash.encode_to_vec(),
        )
    }

    fn get_latest_downloaded_body(&self) -> Result<Option<BlockHash>, StoreError> {
        self.read::<SnapState>(SnapStateIndex::LatestDownloadedBody)?
            .map(|ref h| BlockHash::decode(h))
            .transpose()
            .map_err(StoreError::RLPDecode)
    }

    fn clear_latest_downloaded_body(&self) -> Result<(), StoreError> {
        self.delete::<SnapState>(SnapStateIndex::LatestDownloadedBody)
=======
    fn clear_header_download_checkpoint(&self) -> Result<(), StoreError> {
        self.delete::<SnapState>(SnapStateIndex::HeaderDownloadCheckpoint)
>>>>>>> d580dc23
    }
}

impl Debug for Store {
    fn fmt(&self, f: &mut Formatter<'_>) -> std::fmt::Result {
        f.debug_struct("Libmdbx Store").finish()
    }
}

// Define tables

table!(
    /// The canonical block hash for each block number. It represents the canonical chain.
    ( CanonicalBlockHashes ) BlockNumber => BlockHashRLP
);

table!(
    /// Block hash to number table.
    ( BlockNumbers ) BlockHashRLP => BlockNumber
);

// TODO (#307): Remove TotalDifficulty.
table!(
    /// Block hash to total difficulties table.
    ( BlockTotalDifficulties ) BlockHashRLP => BlockTotalDifficultyRLP
);

table!(
    /// Block headers table.
    ( Headers ) BlockHashRLP => BlockHeaderRLP
);
table!(
    /// Block bodies table.
    ( Bodies ) BlockHashRLP => BlockBodyRLP
);
table!(
    /// Account codes table.
    ( AccountCodes ) AccountCodeHashRLP => AccountCodeRLP
);

dupsort!(
    /// Receipts table.
    ( Receipts ) TupleRLP<BlockHash, Index>[Index] => ReceiptRLP
);

dupsort!(
    /// Table containing all storage trie's nodes
    /// Each node is stored by hashed account address and node hash in order to keep different storage trie's nodes separate
    ( StorageTriesNodes ) ([u8;32], [u8;33])[[u8;32]] => Vec<u8>
);

dupsort!(
    /// Transaction locations table.
    ( TransactionLocations ) TransactionHashRLP => Rlp<(BlockNumber, BlockHash, Index)>
);

table!(
    /// Stores chain data, each value is unique and stored as its rlp encoding
    /// See [ChainDataIndex] for available chain values
    ( ChainData ) ChainDataIndex => Vec<u8>
);

table!(
    /// Stores snap state, each value is unique and stored as its rlp encoding
    /// See [SnapStateIndex] for available values
    ( SnapState ) SnapStateIndex => Vec<u8>
);

// Trie storages

table!(
    /// state trie nodes
    ( StateTrieNodes ) Vec<u8> => Vec<u8>
);

// Local Blocks

table!(
    /// payload id to payload table
    ( Payloads ) u64 => Rlp<(Block, U256, BlobsBundle, bool)>
);

table!(
    /// Stores blocks that are pending validation.
    ( PendingBlocks ) BlockHashRLP => BlockRLP
);

// Storage values are stored as bytes instead of using their rlp encoding
// As they are stored in a dupsort table, they need to have a fixed size, and encoding them doesn't preserve their size
pub struct AccountStorageKeyBytes(pub [u8; 32]);
pub struct AccountStorageValueBytes(pub [u8; 32]);

impl Encodable for AccountStorageKeyBytes {
    type Encoded = [u8; 32];

    fn encode(self) -> Self::Encoded {
        self.0
    }
}

impl Decodable for AccountStorageKeyBytes {
    fn decode(b: &[u8]) -> anyhow::Result<Self> {
        Ok(AccountStorageKeyBytes(b.try_into()?))
    }
}

impl Encodable for AccountStorageValueBytes {
    type Encoded = [u8; 32];

    fn encode(self) -> Self::Encoded {
        self.0
    }
}

impl Decodable for AccountStorageValueBytes {
    fn decode(b: &[u8]) -> anyhow::Result<Self> {
        Ok(AccountStorageValueBytes(b.try_into()?))
    }
}

impl From<H256> for AccountStorageKeyBytes {
    fn from(value: H256) -> Self {
        AccountStorageKeyBytes(value.0)
    }
}

impl From<U256> for AccountStorageValueBytes {
    fn from(value: U256) -> Self {
        AccountStorageValueBytes(value.to_big_endian())
    }
}

impl From<AccountStorageKeyBytes> for H256 {
    fn from(value: AccountStorageKeyBytes) -> Self {
        H256(value.0)
    }
}

impl From<AccountStorageValueBytes> for U256 {
    fn from(value: AccountStorageValueBytes) -> Self {
        U256::from_big_endian(&value.0)
    }
}

impl Encodable for ChainDataIndex {
    type Encoded = [u8; 4];

    fn encode(self) -> Self::Encoded {
        (self as u32).encode()
    }
}

impl Encodable for SnapStateIndex {
    type Encoded = [u8; 4];

    fn encode(self) -> Self::Encoded {
        (self as u32).encode()
    }
}
/// Initializes a new database with the provided path. If the path is `None`, the database
/// will be temporary.
pub fn init_db(path: Option<impl AsRef<Path>>) -> Database {
    let tables = [
        table_info!(BlockNumbers),
        // TODO (#307): Remove TotalDifficulty.
        table_info!(BlockTotalDifficulties),
        table_info!(Headers),
        table_info!(Bodies),
        table_info!(AccountCodes),
        table_info!(Receipts),
        table_info!(TransactionLocations),
        table_info!(ChainData),
        table_info!(StateTrieNodes),
        table_info!(StorageTriesNodes),
        table_info!(CanonicalBlockHashes),
        table_info!(Payloads),
        table_info!(PendingBlocks),
        table_info!(SnapState),
    ]
    .into_iter()
    .collect();
    let path = path.map(|p| p.as_ref().to_path_buf());
    let options = DatabaseOptions {
        mode: Mode::ReadWrite(ReadWriteOptions {
            // Set max DB size to 1TB
            max_size: Some(1024_isize.pow(4)),
            ..Default::default()
        }),
        ..Default::default()
    };
    Database::create_with_options(path, options, &tables).unwrap()
}

#[cfg(test)]
mod tests {
    use libmdbx::{
        dupsort,
        orm::{table, Database, Decodable, Encodable},
        table_info,
    };

    #[test]
    fn mdbx_smoke_test() {
        // Declare tables used for the smoke test
        table!(
            /// Example table.
            ( Example ) String => String
        );

        // Assemble database chart
        let tables = [table_info!(Example)].into_iter().collect();

        let key = "Hello".to_string();
        let value = "World!".to_string();

        let db = Database::create(None, &tables).unwrap();

        // Write values
        {
            let txn = db.begin_readwrite().unwrap();
            txn.upsert::<Example>(key.clone(), value.clone()).unwrap();
            txn.commit().unwrap();
        }
        // Read written values
        let read_value = {
            let txn = db.begin_read().unwrap();
            txn.get::<Example>(key).unwrap()
        };
        assert_eq!(read_value, Some(value));
    }

    #[test]
    fn mdbx_structs_smoke_test() {
        #[derive(Clone, Copy, Debug, PartialEq, Eq)]
        pub struct ExampleKey([u8; 32]);

        impl Encodable for ExampleKey {
            type Encoded = [u8; 32];

            fn encode(self) -> Self::Encoded {
                Encodable::encode(self.0)
            }
        }

        #[derive(Clone, Copy, Debug, PartialEq, Eq)]
        pub struct ExampleValue {
            x: u64,
            y: [u8; 32],
        }

        impl Encodable for ExampleValue {
            type Encoded = [u8; 40];

            fn encode(self) -> Self::Encoded {
                let mut encoded = [0u8; 40];
                encoded[..8].copy_from_slice(&self.x.to_ne_bytes());
                encoded[8..].copy_from_slice(&self.y);
                encoded
            }
        }

        impl Decodable for ExampleValue {
            fn decode(b: &[u8]) -> anyhow::Result<Self> {
                let x = u64::from_ne_bytes(b[..8].try_into()?);
                let y = b[8..].try_into()?;
                Ok(Self { x, y })
            }
        }

        // Declare tables used for the smoke test
        table!(
            /// Example table.
            ( StructsExample ) ExampleKey => ExampleValue
        );

        // Assemble database chart
        let tables = [table_info!(StructsExample)].into_iter().collect();
        let key = ExampleKey([151; 32]);
        let value = ExampleValue { x: 42, y: [42; 32] };

        let db = Database::create(None, &tables).unwrap();

        // Write values
        {
            let txn = db.begin_readwrite().unwrap();
            txn.upsert::<StructsExample>(key, value).unwrap();
            txn.commit().unwrap();
        }
        // Read written values
        let read_value = {
            let txn = db.begin_read().unwrap();
            txn.get::<StructsExample>(key).unwrap()
        };
        assert_eq!(read_value, Some(value));
    }

    #[test]
    fn mdbx_dupsort_smoke_test() {
        #[derive(Clone, Copy, Debug, PartialEq, Eq)]
        pub struct ExampleKey(u8);

        impl Encodable for ExampleKey {
            type Encoded = [u8; 1];

            fn encode(self) -> Self::Encoded {
                [self.0]
            }
        }
        impl Decodable for ExampleKey {
            fn decode(b: &[u8]) -> anyhow::Result<Self> {
                if b.len() != 1 {
                    anyhow::bail!("Invalid length");
                }
                Ok(Self(b[0]))
            }
        }

        #[derive(Clone, Copy, Debug, PartialEq, Eq)]
        pub struct ExampleValue {
            x: u64,
            y: [u8; 32],
        }

        impl Encodable for ExampleValue {
            type Encoded = [u8; 40];

            fn encode(self) -> Self::Encoded {
                let mut encoded = [0u8; 40];
                encoded[..8].copy_from_slice(&self.x.to_ne_bytes());
                encoded[8..].copy_from_slice(&self.y);
                encoded
            }
        }

        impl Decodable for ExampleValue {
            fn decode(b: &[u8]) -> anyhow::Result<Self> {
                let x = u64::from_ne_bytes(b[..8].try_into()?);
                let y = b[8..].try_into()?;
                Ok(Self { x, y })
            }
        }

        // Declare tables used for the smoke test
        dupsort!(
            /// Example table.
            ( DupsortExample ) ExampleKey => (ExampleKey, ExampleValue) [ExampleKey]
        );

        // Assemble database chart
        let tables = [table_info!(DupsortExample)].into_iter().collect();
        let key = ExampleKey(151);
        let subkey1 = ExampleKey(16);
        let subkey2 = ExampleKey(42);
        let value = ExampleValue { x: 42, y: [42; 32] };

        let db = Database::create(None, &tables).unwrap();

        // Write values
        {
            let txn = db.begin_readwrite().unwrap();
            txn.upsert::<DupsortExample>(key, (subkey1, value)).unwrap();
            txn.upsert::<DupsortExample>(key, (subkey2, value)).unwrap();
            txn.commit().unwrap();
        }
        // Read written values
        {
            let txn = db.begin_read().unwrap();
            let mut cursor = txn.cursor::<DupsortExample>().unwrap();
            let value1 = cursor.seek_exact(key).unwrap().unwrap();
            assert_eq!(value1, (key, (subkey1, value)));
            let value2 = cursor.seek_value(key, subkey2).unwrap().unwrap();
            assert_eq!(value2, (subkey2, value));
        };

        // Walk through duplicates
        {
            let txn = db.begin_read().unwrap();
            let cursor = txn.cursor::<DupsortExample>().unwrap();
            let mut acc = 0;
            for key in cursor.walk_key(key, None).map(|r| r.unwrap().0 .0) {
                acc += key;
            }

            assert_eq!(acc, 58);
        }
    }
}<|MERGE_RESOLUTION|>--- conflicted
+++ resolved
@@ -526,56 +526,22 @@
         Ok(receipts.into_iter().map(|receipt| receipt.to()).collect())
     }
 
-<<<<<<< HEAD
-    fn set_latest_downloaded_header(&self, block_hash: BlockHash) -> Result<(), StoreError> {
-        self.write::<SnapState>(
-            SnapStateIndex::LatestDownloadedHeader,
-=======
     fn set_header_download_checkpoint(&self, block_hash: BlockHash) -> Result<(), StoreError> {
         self.write::<SnapState>(
             SnapStateIndex::HeaderDownloadCheckpoint,
->>>>>>> d580dc23
             block_hash.encode_to_vec(),
         )
     }
 
-<<<<<<< HEAD
-    fn get_latest_downloaded_header(&self) -> Result<Option<BlockHash>, StoreError> {
-        self.read::<SnapState>(SnapStateIndex::LatestDownloadedHeader)?
-=======
     fn get_header_download_checkpoint(&self) -> Result<Option<BlockHash>, StoreError> {
         self.read::<SnapState>(SnapStateIndex::HeaderDownloadCheckpoint)?
->>>>>>> d580dc23
             .map(|ref h| BlockHash::decode(h))
             .transpose()
             .map_err(StoreError::RLPDecode)
     }
 
-<<<<<<< HEAD
-    fn clear_latest_downloaded_header(&self) -> Result<(), StoreError> {
-        self.delete::<SnapState>(SnapStateIndex::LatestDownloadedHeader)
-    }
-
-    fn set_latest_downloaded_body(&self, block_hash: BlockHash) -> Result<(), StoreError> {
-        self.write::<SnapState>(
-            SnapStateIndex::LatestDownloadedBody,
-            block_hash.encode_to_vec(),
-        )
-    }
-
-    fn get_latest_downloaded_body(&self) -> Result<Option<BlockHash>, StoreError> {
-        self.read::<SnapState>(SnapStateIndex::LatestDownloadedBody)?
-            .map(|ref h| BlockHash::decode(h))
-            .transpose()
-            .map_err(StoreError::RLPDecode)
-    }
-
-    fn clear_latest_downloaded_body(&self) -> Result<(), StoreError> {
-        self.delete::<SnapState>(SnapStateIndex::LatestDownloadedBody)
-=======
     fn clear_header_download_checkpoint(&self) -> Result<(), StoreError> {
         self.delete::<SnapState>(SnapStateIndex::HeaderDownloadCheckpoint)
->>>>>>> d580dc23
     }
 }
 

use std::{borrow::Borrow, panic::RefUnwindSafe, sync::Arc};

use ethrex_core::types::BlockBody;
use ethrex_core::{
    types::{BlobsBundle, Block, BlockHash, BlockHeader, BlockNumber, ChainConfig, Index, Receipt},
    H256, U256,
};
use ethrex_rlp::decode::RLPDecode;
use ethrex_rlp::encode::RLPEncode;
use ethrex_trie::{
    db::{redb::RedBTrie, redb_multitable::RedBMultiTableTrieDB},
    Trie,
};
use redb::{AccessGuard, Database, Key, MultimapTableDefinition, TableDefinition, TypeName, Value};

use crate::rlp::{BlockRLP, BlockTotalDifficultyRLP, Rlp, TransactionHashRLP};
use crate::{
    error::StoreError,
    rlp::{
        AccountCodeHashRLP, AccountCodeRLP, BlockBodyRLP, BlockHashRLP, BlockHeaderRLP, ReceiptRLP,
        TupleRLP,
    },
};

use super::{api::StoreEngine, utils::ChainDataIndex};

const STATE_TRIE_NODES_TABLE: TableDefinition<&[u8], &[u8]> =
    TableDefinition::new("StateTrieNodes");
const BLOCK_NUMBERS_TABLE: TableDefinition<BlockHashRLP, BlockNumber> =
    TableDefinition::new("BlockNumbers");
const BLOCK_TOTAL_DIFFICULTIES_TABLE: TableDefinition<BlockHashRLP, BlockTotalDifficultyRLP> =
    TableDefinition::new("BlockTotalDifficulties");
const HEADERS_TABLE: TableDefinition<BlockHashRLP, BlockHeaderRLP> =
    TableDefinition::new("Headers");
const BLOCK_BODIES_TABLE: TableDefinition<BlockHashRLP, BlockBodyRLP> =
    TableDefinition::new("BlockBodies");
const ACCOUNT_CODES_TABLE: TableDefinition<AccountCodeHashRLP, AccountCodeRLP> =
    TableDefinition::new("AccountCodes");
const RECEIPTS_TABLE: TableDefinition<TupleRLP<BlockHash, Index>, ReceiptRLP> =
    TableDefinition::new("Receipts");
const CANONICAL_BLOCK_HASHES_TABLE: TableDefinition<BlockNumber, BlockHashRLP> =
    TableDefinition::new("CanonicalBlockHashes");
pub const STORAGE_TRIE_NODES_TABLE: MultimapTableDefinition<([u8; 32], [u8; 33]), &[u8]> =
    MultimapTableDefinition::new("StorageTrieNodes");
const CHAIN_DATA_TABLE: TableDefinition<ChainDataIndex, Vec<u8>> =
    TableDefinition::new("ChainData");
const PAYLOADS_TABLE: TableDefinition<BlockNumber, Rlp<(Block, U256, BlobsBundle, bool)>> =
    TableDefinition::new("Payloads");
const PENDING_BLOCKS_TABLE: TableDefinition<BlockHashRLP, BlockRLP> =
    TableDefinition::new("PendingBlocks");
const TRANSACTION_LOCATIONS_TABLE: MultimapTableDefinition<
    TransactionHashRLP,
    Rlp<(BlockNumber, BlockHash, Index)>,
> = MultimapTableDefinition::new("TransactionLocations");

#[derive(Debug)]
pub struct RedBStore {
    db: Arc<Database>,
}

impl RefUnwindSafe for RedBStore {}
impl RedBStore {
    pub fn new() -> Result<Self, StoreError> {
        Ok(Self {
            db: Arc::new(init_db()?),
        })
    }

    // Helper method to write into a redb table
    fn write<'k, 'v, 'a, K, V>(
        &self,
        table: TableDefinition<'a, K, V>,
        key: impl Borrow<K::SelfType<'k>>,
        value: impl Borrow<V::SelfType<'v>>,
    ) -> Result<(), StoreError>
    where
        K: Key + 'static,
        V: Value + 'static,
    {
        let write_txn = self.db.begin_write()?;
        write_txn.open_table(table)?.insert(key, value)?;
        write_txn.commit()?;

        Ok(())
    }

    // Helper method to write into a redb table
    fn write_to_multi<'k, 'v, 'a, K, V>(
        &self,
        table: MultimapTableDefinition<'a, K, V>,
        key: impl Borrow<K::SelfType<'k>>,
        value: impl Borrow<V::SelfType<'v>>,
    ) -> Result<(), StoreError>
    where
        K: Key + 'static,
        V: Key + 'static,
    {
        let write_txn = self.db.begin_write()?;
        write_txn.open_multimap_table(table)?.insert(key, value)?;
        write_txn.commit()?;

        Ok(())
    }

    // Helper method to write into a redb table
    fn write_batch<'k, 'v, 'a, K, V>(
        &self,
        table: TableDefinition<'a, K, V>,
        key_values: Vec<(impl Borrow<K::SelfType<'k>>, impl Borrow<V::SelfType<'v>>)>,
    ) -> Result<(), StoreError>
    where
        K: Key + 'static,
        V: Value + 'static,
    {
        let write_txn = self.db.begin_write()?;
        {
            let mut table = write_txn.open_table(table)?;
            for (key, value) in key_values {
                table.insert(key, value)?;
            }
        }
        write_txn.commit()?;

        Ok(())
    }

    // Helper method to write into a redb table
    fn write_to_multi_batch<'k, 'v, 'a, K, V>(
        &self,
        table: MultimapTableDefinition<'a, K, V>,
        key_values: Vec<(impl Borrow<K::SelfType<'k>>, impl Borrow<V::SelfType<'v>>)>,
    ) -> Result<(), StoreError>
    where
        K: Key + 'static,
        V: Key + 'static,
    {
        let write_txn = self.db.begin_write()?;
        {
            let mut table = write_txn.open_multimap_table(table)?;
            for (key, value) in key_values {
                table.insert(key, value)?;
            }
        }
        write_txn.commit()?;

        Ok(())
    }

    // Helper method to read from a redb table
    fn read<'k, 'a, K, V>(
        &self,
        table: TableDefinition<'a, K, V>,
        key: impl Borrow<K::SelfType<'k>>,
    ) -> Result<Option<AccessGuard<'static, V>>, StoreError>
    where
        K: Key + 'static,
        V: Value,
    {
        let read_txn = self.db.begin_read()?;
        let table = read_txn.open_table(table)?;
        let result = table.get(key)?;

        Ok(result)
    }

    // Helper method to delete from a redb table
    fn delete<'k, 'v, 'a, K, V>(
        &self,
        table: TableDefinition<'a, K, V>,
        key: impl Borrow<K::SelfType<'k>>,
    ) -> Result<(), StoreError>
    where
        K: Key + 'static,
        V: Value,
    {
        let write_txn = self.db.begin_write()?;
        write_txn.open_table(table)?.remove(key)?;
        write_txn.commit()?;

        Ok(())
    }

    fn get_block_hash_by_block_number(
        &self,
        number: BlockNumber,
    ) -> Result<Option<BlockHash>, StoreError> {
        Ok(self
            .read(CANONICAL_BLOCK_HASHES_TABLE, number)?
            .map(|a| a.value().to()))
    }
}

impl StoreEngine for RedBStore {
    fn add_block_header(
        &self,
        block_hash: BlockHash,
        block_header: BlockHeader,
    ) -> Result<(), StoreError> {
        self.write(
            HEADERS_TABLE,
            <H256 as Into<BlockHashRLP>>::into(block_hash),
            <BlockHeader as Into<BlockHeaderRLP>>::into(block_header),
        )
    }

    fn get_block_header(
        &self,
        block_number: BlockNumber,
    ) -> Result<Option<BlockHeader>, StoreError> {
        if let Some(hash) = self.get_block_hash_by_block_number(block_number)? {
            Ok(self
                .read(HEADERS_TABLE, <H256 as Into<BlockHashRLP>>::into(hash))?
                .map(|b| b.value().to()))
        } else {
            Ok(None)
        }
    }

    fn add_block_body(
        &self,
        block_hash: BlockHash,
        block_body: BlockBody,
    ) -> Result<(), StoreError> {
        self.write(
            BLOCK_BODIES_TABLE,
            <H256 as Into<BlockHashRLP>>::into(block_hash),
            <BlockBody as Into<BlockBodyRLP>>::into(block_body),
        )
    }

    fn get_block_body(&self, block_number: BlockNumber) -> Result<Option<BlockBody>, StoreError> {
        if let Some(hash) = self.get_block_hash_by_block_number(block_number)? {
            self.get_block_body_by_hash(hash)
        } else {
            Ok(None)
        }
    }

    fn get_block_body_by_hash(
        &self,
        block_hash: BlockHash,
    ) -> Result<Option<BlockBody>, StoreError> {
        Ok(self
            .read(
                BLOCK_BODIES_TABLE,
                <H256 as Into<BlockHashRLP>>::into(block_hash),
            )?
            .map(|b| b.value().to()))
    }

    fn get_block_header_by_hash(
        &self,
        block_hash: BlockHash,
    ) -> Result<Option<BlockHeader>, StoreError> {
        Ok(self
            .read(
                HEADERS_TABLE,
                <H256 as Into<BlockHashRLP>>::into(block_hash),
            )?
            .map(|b| b.value().to()))
    }

    fn add_pending_block(&self, block: Block) -> Result<(), StoreError> {
        self.write(
            PENDING_BLOCKS_TABLE,
            <H256 as Into<BlockHashRLP>>::into(block.header.compute_block_hash()),
            <Block as Into<BlockRLP>>::into(block),
        )
    }

    fn get_pending_block(&self, block_hash: BlockHash) -> Result<Option<Block>, StoreError> {
        Ok(self
            .read(
                PENDING_BLOCKS_TABLE,
                <H256 as Into<BlockHashRLP>>::into(block_hash),
            )?
            .map(|b| b.value().to()))
    }

    fn add_block_number(
        &self,
        block_hash: BlockHash,
        block_number: BlockNumber,
    ) -> Result<(), StoreError> {
        self.write(
            BLOCK_NUMBERS_TABLE,
            <H256 as Into<BlockHashRLP>>::into(block_hash),
            block_number,
        )
    }

    fn get_block_number(&self, block_hash: BlockHash) -> Result<Option<BlockNumber>, StoreError> {
        Ok(self
            .read(
                BLOCK_NUMBERS_TABLE,
                <H256 as Into<BlockHashRLP>>::into(block_hash),
            )?
            .map(|b| b.value()))
    }

    fn add_block_total_difficulty(
        &self,
        block_hash: BlockHash,
        block_total_difficulty: ethrex_core::U256,
    ) -> Result<(), StoreError> {
        // self.write::<BlockTotalDifficulties>(block_hash.into(), block_total_difficulty.into())
        self.write(
            BLOCK_TOTAL_DIFFICULTIES_TABLE,
            <H256 as Into<BlockHashRLP>>::into(block_hash),
            <U256 as Into<Rlp<U256>>>::into(block_total_difficulty),
        )
    }

    fn get_block_total_difficulty(
        &self,
        block_hash: BlockHash,
    ) -> Result<Option<ethrex_core::U256>, StoreError> {
        Ok(self
            .read(
                BLOCK_TOTAL_DIFFICULTIES_TABLE,
                <H256 as Into<BlockHashRLP>>::into(block_hash),
            )?
            .map(|b| b.value().to()))
    }

    fn add_transaction_location(
        &self,
        transaction_hash: ethrex_core::H256,
        block_number: BlockNumber,
        block_hash: BlockHash,
        index: Index,
    ) -> Result<(), StoreError> {
        self.write_to_multi(
            TRANSACTION_LOCATIONS_TABLE,
            <H256 as Into<TransactionHashRLP>>::into(transaction_hash),
            <(u64, H256, u64) as Into<Rlp<(BlockNumber, BlockHash, Index)>>>::into((
                block_number,
                block_hash,
                index,
            )),
        )
    }

    fn get_transaction_location(
        &self,
        transaction_hash: ethrex_core::H256,
    ) -> Result<Option<(BlockNumber, BlockHash, Index)>, StoreError> {
        let read_txn = self.db.begin_read()?;
        let table = read_txn.open_multimap_table(TRANSACTION_LOCATIONS_TABLE)?;

        Ok(table
            .get(<H256 as Into<TransactionHashRLP>>::into(transaction_hash))?
            .map_while(|res| res.ok().map(|t| t.value().to()))
            .find(|(number, hash, _index)| {
                self.get_block_hash_by_block_number(*number)
                    .is_ok_and(|o| o == Some(*hash))
            }))
    }

    fn add_receipt(
        &self,
        block_hash: BlockHash,
        index: Index,
        receipt: Receipt,
    ) -> Result<(), StoreError> {
        self.write(
            RECEIPTS_TABLE,
            <(H256, u64) as Into<TupleRLP<BlockHash, Index>>>::into((block_hash, index)),
            <Receipt as Into<ReceiptRLP>>::into(receipt),
        )
    }

    fn get_receipt(
        &self,
        block_number: BlockNumber,
        index: Index,
    ) -> Result<Option<Receipt>, StoreError> {
        if let Some(hash) = self.get_block_hash_by_block_number(block_number)? {
            Ok(self
                .read(
                    RECEIPTS_TABLE,
                    <(H256, u64) as Into<TupleRLP<BlockHash, Index>>>::into((hash, index)),
                )?
                .map(|b| b.value().to()))
        } else {
            Ok(None)
        }
    }

    fn add_account_code(
        &self,
        code_hash: ethrex_core::H256,
        code: bytes::Bytes,
    ) -> Result<(), StoreError> {
        self.write(
            ACCOUNT_CODES_TABLE,
            <H256 as Into<AccountCodeHashRLP>>::into(code_hash),
            <bytes::Bytes as Into<AccountCodeRLP>>::into(code),
        )
    }

    fn get_account_code(
        &self,
        code_hash: ethrex_core::H256,
    ) -> Result<Option<bytes::Bytes>, StoreError> {
        Ok(self
            .read(
                ACCOUNT_CODES_TABLE,
                <H256 as Into<AccountCodeHashRLP>>::into(code_hash),
            )?
            .map(|b| b.value().to()))
    }

    fn get_canonical_block_hash(
        &self,
        block_number: BlockNumber,
    ) -> Result<Option<BlockHash>, StoreError> {
        self.read(CANONICAL_BLOCK_HASHES_TABLE, block_number)
            .map(|o| o.map(|hash_rlp| hash_rlp.value().to()))
    }

    fn set_chain_config(&self, chain_config: &ChainConfig) -> Result<(), StoreError> {
        self.write(
            CHAIN_DATA_TABLE,
            ChainDataIndex::ChainConfig,
            serde_json::to_string(chain_config)
                .map_err(|_| StoreError::DecodeError)?
                .into_bytes(),
        )
    }

    fn get_chain_config(&self) -> Result<ChainConfig, StoreError> {
        match self.read(CHAIN_DATA_TABLE, ChainDataIndex::ChainConfig)? {
            None => Err(StoreError::Custom("Chain config not found".to_string())),
            Some(bytes) => {
                let json = String::from_utf8(bytes.value()).map_err(|_| StoreError::DecodeError)?;
                let chain_config: ChainConfig =
                    serde_json::from_str(&json).map_err(|_| StoreError::DecodeError)?;
                Ok(chain_config)
            }
        }
    }

    fn update_earliest_block_number(&self, block_number: BlockNumber) -> Result<(), StoreError> {
        self.write(
            CHAIN_DATA_TABLE,
            ChainDataIndex::EarliestBlockNumber,
            block_number.encode_to_vec(),
        )
    }

    fn get_earliest_block_number(&self) -> Result<Option<BlockNumber>, StoreError> {
        match self.read(CHAIN_DATA_TABLE, ChainDataIndex::EarliestBlockNumber)? {
            None => Ok(None),
            Some(ref rlp) => RLPDecode::decode(&rlp.value())
                .map(Some)
                .map_err(|_| StoreError::DecodeError),
        }
    }

    fn update_finalized_block_number(&self, block_number: BlockNumber) -> Result<(), StoreError> {
        self.write(
            CHAIN_DATA_TABLE,
            ChainDataIndex::FinalizedBlockNumber,
            block_number.encode_to_vec(),
        )
    }

    fn get_finalized_block_number(&self) -> Result<Option<BlockNumber>, StoreError> {
        match self.read(CHAIN_DATA_TABLE, ChainDataIndex::FinalizedBlockNumber)? {
            None => Ok(None),
            Some(ref rlp) => RLPDecode::decode(&rlp.value())
                .map(Some)
                .map_err(|_| StoreError::DecodeError),
        }
    }

    fn update_safe_block_number(&self, block_number: BlockNumber) -> Result<(), StoreError> {
        self.write(
            CHAIN_DATA_TABLE,
            ChainDataIndex::SafeBlockNumber,
            block_number.encode_to_vec(),
        )
    }

    fn get_safe_block_number(&self) -> Result<Option<BlockNumber>, StoreError> {
        match self.read(CHAIN_DATA_TABLE, ChainDataIndex::SafeBlockNumber)? {
            None => Ok(None),
            Some(ref rlp) => RLPDecode::decode(&rlp.value())
                .map(Some)
                .map_err(|_| StoreError::DecodeError),
        }
    }

    fn update_latest_block_number(&self, block_number: BlockNumber) -> Result<(), StoreError> {
        self.write(
            CHAIN_DATA_TABLE,
            ChainDataIndex::LatestBlockNumber,
            block_number.encode_to_vec(),
        )
    }

    fn get_latest_block_number(&self) -> Result<Option<BlockNumber>, StoreError> {
        match self.read(CHAIN_DATA_TABLE, ChainDataIndex::LatestBlockNumber)? {
            None => Ok(None),
            Some(ref rlp) => RLPDecode::decode(&rlp.value())
                .map(Some)
                .map_err(|_| StoreError::DecodeError),
        }
    }

    fn update_latest_total_difficulty(
        &self,
        latest_total_difficulty: ethrex_core::U256,
    ) -> Result<(), StoreError> {
        self.write(
            CHAIN_DATA_TABLE,
            ChainDataIndex::LatestTotalDifficulty,
            latest_total_difficulty.encode_to_vec(),
        )
    }

    fn get_latest_total_difficulty(&self) -> Result<Option<ethrex_core::U256>, StoreError> {
        match self.read(CHAIN_DATA_TABLE, ChainDataIndex::LatestTotalDifficulty)? {
            None => Ok(None),
            Some(ref rlp) => RLPDecode::decode(&rlp.value())
                .map(Some)
                .map_err(|_| StoreError::DecodeError),
        }
    }

    fn update_pending_block_number(&self, block_number: BlockNumber) -> Result<(), StoreError> {
        self.write(
            CHAIN_DATA_TABLE,
            ChainDataIndex::PendingBlockNumber,
            block_number.encode_to_vec(),
        )
    }

    fn get_pending_block_number(&self) -> Result<Option<BlockNumber>, StoreError> {
        match self.read(CHAIN_DATA_TABLE, ChainDataIndex::PendingBlockNumber)? {
            None => Ok(None),
            Some(ref rlp) => RLPDecode::decode(&rlp.value())
                .map(Some)
                .map_err(|_| StoreError::DecodeError),
        }
    }

    fn open_storage_trie(
        &self,
        hashed_address: ethrex_core::H256,
        storage_root: ethrex_core::H256,
    ) -> ethrex_trie::Trie {
        let db = Box::new(RedBMultiTableTrieDB::new(self.db.clone(), hashed_address.0));
        Trie::open(db, storage_root)
    }

    fn open_state_trie(&self, state_root: ethrex_core::H256) -> ethrex_trie::Trie {
        let db = Box::new(RedBTrie::new(self.db.clone()));
        Trie::open(db, state_root)
    }

    fn set_canonical_block(&self, number: BlockNumber, hash: BlockHash) -> Result<(), StoreError> {
        self.write(
            CANONICAL_BLOCK_HASHES_TABLE,
            number,
            <H256 as Into<BlockHashRLP>>::into(hash),
        )
    }

    fn unset_canonical_block(&self, number: BlockNumber) -> Result<(), StoreError> {
        self.delete(CANONICAL_BLOCK_HASHES_TABLE, number)
    }

    fn add_payload(&self, payload_id: u64, block: Block) -> Result<(), StoreError> {
        self.write(
            PAYLOADS_TABLE,
            payload_id,
            <(Block, U256, BlobsBundle, bool) as Into<Rlp<(Block, U256, BlobsBundle, bool)>>>::into(
                (block, U256::zero(), BlobsBundle::empty(), false),
            ),
        )
    }

    fn get_payload(
        &self,
        payload_id: u64,
    ) -> Result<Option<(Block, U256, BlobsBundle, bool)>, StoreError> {
        Ok(self
            .read(PAYLOADS_TABLE, payload_id)?
            .map(|b| b.value().to()))
    }
<<<<<<< HEAD
    fn get_receipts_for_block(
        &self,
        block_hash: &BlockHash,
    ) -> std::result::Result<Vec<Receipt>, StoreError> {
        let mut encoded_receipts = vec![];
        let mut receipt_index = 0;
        let read_tx = self.db.begin_read()?;
        let mut expected_key: TupleRLP<BlockHash, Index> = (*block_hash, 0).into();
        let table = read_tx.open_table(RECEIPTS_TABLE)?;
        // We're searching receipts for a block, the keys
        // for the receipt table are of the kind: rlp((BlockHash, Index)).
        // So we search for values in the db that match with this kind
        // of key, until we reach an Index that returns None
        // and we stop the search.
        // TODO(#1436): Make sure this if this is the proper way of
        // doing a search for each key, libmdbx has cursors
        // for this purpose, we should do the equal here,
        // if this approach is not correct.
        while let Some(access_guard) = table.get(&expected_key)? {
            encoded_receipts.push(access_guard.value());
            receipt_index += 1;
            expected_key = (*block_hash, receipt_index).into()
        }
        Ok(encoded_receipts
            .into_iter()
            .map(|receipt| receipt.to())
            .collect())
=======

    fn add_receipts(
        &self,
        block_hash: BlockHash,
        receipts: Vec<Receipt>,
    ) -> Result<(), StoreError> {
        let key_values = receipts
            .into_iter()
            .enumerate()
            .map(|(index, receipt)| {
                (
                    <(H256, u64) as Into<TupleRLP<BlockHash, Index>>>::into((
                        block_hash,
                        index as u64,
                    )),
                    <Receipt as Into<ReceiptRLP>>::into(receipt),
                )
            })
            .collect();
        self.write_batch(RECEIPTS_TABLE, key_values)
    }

    fn add_transaction_locations(
        &self,
        locations: Vec<(H256, BlockNumber, BlockHash, Index)>,
    ) -> Result<(), StoreError> {
        let key_values = locations
            .into_iter()
            .map(|(tx_hash, block_number, block_hash, index)| {
                (
                    <H256 as Into<TransactionHashRLP>>::into(tx_hash),
                    <(u64, H256, u64) as Into<Rlp<(BlockNumber, BlockHash, Index)>>>::into((
                        block_number,
                        block_hash,
                        index,
                    )),
                )
            })
            .collect();

        self.write_to_multi_batch(TRANSACTION_LOCATIONS_TABLE, key_values)?;

        Ok(())
    }
    fn update_payload(
        &self,
        payload_id: u64,
        block: Block,
        block_value: U256,
        blobs_bundle: BlobsBundle,
        completed: bool,
    ) -> Result<(), StoreError> {
        self.write(
            PAYLOADS_TABLE,
            payload_id,
            <(Block, U256, BlobsBundle, bool) as Into<Rlp<(Block, U256, BlobsBundle, bool)>>>::into(
                (block, block_value, blobs_bundle, completed),
            ),
        )
>>>>>>> a0ecd770
    }
}

impl redb::Value for ChainDataIndex {
    type SelfType<'a>
        = ChainDataIndex
    where
        Self: 'a;

    type AsBytes<'a>
        = [u8; 1]
    where
        Self: 'a;

    fn fixed_width() -> Option<usize> {
        None
    }

    fn from_bytes<'a>(data: &'a [u8]) -> Self::SelfType<'a>
    where
        Self: 'a,
    {
        data[0].into()
    }

    fn as_bytes<'a, 'b: 'a>(value: &'a Self::SelfType<'b>) -> Self::AsBytes<'a>
    where
        Self: 'a,
        Self: 'b,
    {
        [*value as u8]
    }

    fn type_name() -> redb::TypeName {
        TypeName::new("ChainDataIndex")
    }
}

impl redb::Key for ChainDataIndex {
    fn compare(data1: &[u8], data2: &[u8]) -> std::cmp::Ordering {
        data1.cmp(data2)
    }
}

pub fn init_db() -> Result<Database, StoreError> {
    let db = Database::create("ethrex.redb")?;

    let table_creation_txn = db.begin_write()?;
    table_creation_txn.open_table(STATE_TRIE_NODES_TABLE)?;
    table_creation_txn.open_table(BLOCK_NUMBERS_TABLE)?;
    table_creation_txn.open_table(BLOCK_TOTAL_DIFFICULTIES_TABLE)?;
    table_creation_txn.open_table(CANONICAL_BLOCK_HASHES_TABLE)?;
    table_creation_txn.open_table(RECEIPTS_TABLE)?;
    table_creation_txn.open_multimap_table(STORAGE_TRIE_NODES_TABLE)?;
    table_creation_txn.open_table(CHAIN_DATA_TABLE)?;
    table_creation_txn.open_table(BLOCK_BODIES_TABLE)?;
    table_creation_txn.open_table(PAYLOADS_TABLE)?;
    table_creation_txn.open_table(PENDING_BLOCKS_TABLE)?;
    table_creation_txn.open_multimap_table(TRANSACTION_LOCATIONS_TABLE)?;
    table_creation_txn.commit()?;

    Ok(db)
}<|MERGE_RESOLUTION|>--- conflicted
+++ resolved
@@ -590,7 +590,67 @@
             .read(PAYLOADS_TABLE, payload_id)?
             .map(|b| b.value().to()))
     }
-<<<<<<< HEAD
+
+    fn add_receipts(
+        &self,
+        block_hash: BlockHash,
+        receipts: Vec<Receipt>,
+    ) -> Result<(), StoreError> {
+        let key_values = receipts
+            .into_iter()
+            .enumerate()
+            .map(|(index, receipt)| {
+                (
+                    <(H256, u64) as Into<TupleRLP<BlockHash, Index>>>::into((
+                        block_hash,
+                        index as u64,
+                    )),
+                    <Receipt as Into<ReceiptRLP>>::into(receipt),
+                )
+            })
+            .collect();
+        self.write_batch(RECEIPTS_TABLE, key_values)
+    }
+
+    fn add_transaction_locations(
+        &self,
+        locations: Vec<(H256, BlockNumber, BlockHash, Index)>,
+    ) -> Result<(), StoreError> {
+        let key_values = locations
+            .into_iter()
+            .map(|(tx_hash, block_number, block_hash, index)| {
+                (
+                    <H256 as Into<TransactionHashRLP>>::into(tx_hash),
+                    <(u64, H256, u64) as Into<Rlp<(BlockNumber, BlockHash, Index)>>>::into((
+                        block_number,
+                        block_hash,
+                        index,
+                    )),
+                )
+            })
+            .collect();
+
+        self.write_to_multi_batch(TRANSACTION_LOCATIONS_TABLE, key_values)?;
+
+        Ok(())
+    }
+    fn update_payload(
+        &self,
+        payload_id: u64,
+        block: Block,
+        block_value: U256,
+        blobs_bundle: BlobsBundle,
+        completed: bool,
+    ) -> Result<(), StoreError> {
+        self.write(
+            PAYLOADS_TABLE,
+            payload_id,
+            <(Block, U256, BlobsBundle, bool) as Into<Rlp<(Block, U256, BlobsBundle, bool)>>>::into(
+                (block, block_value, blobs_bundle, completed),
+            ),
+        )
+    }
+
     fn get_receipts_for_block(
         &self,
         block_hash: &BlockHash,
@@ -618,67 +678,6 @@
             .into_iter()
             .map(|receipt| receipt.to())
             .collect())
-=======
-
-    fn add_receipts(
-        &self,
-        block_hash: BlockHash,
-        receipts: Vec<Receipt>,
-    ) -> Result<(), StoreError> {
-        let key_values = receipts
-            .into_iter()
-            .enumerate()
-            .map(|(index, receipt)| {
-                (
-                    <(H256, u64) as Into<TupleRLP<BlockHash, Index>>>::into((
-                        block_hash,
-                        index as u64,
-                    )),
-                    <Receipt as Into<ReceiptRLP>>::into(receipt),
-                )
-            })
-            .collect();
-        self.write_batch(RECEIPTS_TABLE, key_values)
-    }
-
-    fn add_transaction_locations(
-        &self,
-        locations: Vec<(H256, BlockNumber, BlockHash, Index)>,
-    ) -> Result<(), StoreError> {
-        let key_values = locations
-            .into_iter()
-            .map(|(tx_hash, block_number, block_hash, index)| {
-                (
-                    <H256 as Into<TransactionHashRLP>>::into(tx_hash),
-                    <(u64, H256, u64) as Into<Rlp<(BlockNumber, BlockHash, Index)>>>::into((
-                        block_number,
-                        block_hash,
-                        index,
-                    )),
-                )
-            })
-            .collect();
-
-        self.write_to_multi_batch(TRANSACTION_LOCATIONS_TABLE, key_values)?;
-
-        Ok(())
-    }
-    fn update_payload(
-        &self,
-        payload_id: u64,
-        block: Block,
-        block_value: U256,
-        blobs_bundle: BlobsBundle,
-        completed: bool,
-    ) -> Result<(), StoreError> {
-        self.write(
-            PAYLOADS_TABLE,
-            payload_id,
-            <(Block, U256, BlobsBundle, bool) as Into<Rlp<(Block, U256, BlobsBundle, bool)>>>::into(
-                (block, block_value, blobs_bundle, completed),
-            ),
-        )
->>>>>>> a0ecd770
     }
 }
 

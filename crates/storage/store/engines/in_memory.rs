--- conflicted
+++ resolved
@@ -1,14 +1,9 @@
 use crate::{error::StoreError, MAX_SNAPSHOT_READS, STATE_TRIE_SEGMENTS};
 use bytes::Bytes;
 use ethereum_types::{H256, U256};
-<<<<<<< HEAD
-use ethrex_core::types::{
+use ethrex_common::types::{
     AccountState, BlobsBundle, Block, BlockBody, BlockHash, BlockHeader, BlockNumber, ChainConfig,
     Index, Receipt,
-=======
-use ethrex_common::types::{
-    BlobsBundle, Block, BlockBody, BlockHash, BlockHeader, BlockNumber, ChainConfig, Index, Receipt,
->>>>>>> 0201fd11
 };
 use ethrex_trie::{InMemoryTrieDB, Nibbles, Trie};
 use std::{
@@ -515,7 +510,7 @@
     fn write_snapshot_account_batch(
         &self,
         account_hashes: Vec<H256>,
-        account_states: Vec<ethrex_core::types::AccountState>,
+        account_states: Vec<ethrex_common::types::AccountState>,
     ) -> Result<(), StoreError> {
         self.inner()
             .state_snapshot
@@ -560,7 +555,7 @@
     fn iter_account_snapshot(
         &self,
         start: H256,
-    ) -> Result<Vec<(H256, ethrex_core::types::AccountState)>, StoreError> {
+    ) -> Result<Vec<(H256, ethrex_common::types::AccountState)>, StoreError> {
         Ok(self
             .inner()
             .state_snapshot

--- conflicted
+++ resolved
@@ -940,6 +940,13 @@
             .update_payload(payload_id, block, block_value, blobs_bundle, completed)
     }
 
+    pub fn get_receipts_for_block(
+        &self,
+        block_hash: &BlockHash,
+    ) -> Result<Vec<Receipt>, StoreError> {
+        self.engine.get_receipts_for_block(block_hash)
+    }
+
     /// Creates a new state trie with an empty state root, for testing purposes only
     pub fn new_state_trie_for_test(&self) -> Trie {
         self.engine.open_state_trie(*EMPTY_TRIE_HASH)
@@ -959,7 +966,6 @@
         self.engine.open_storage_trie(account_hash, storage_root)
     }
 
-<<<<<<< HEAD
     /// Returns true if the given node is part of the state trie's internal storage
     pub fn contains_state_node(&self, node_hash: H256) -> Result<bool, StoreError> {
         // Root is irrelevant, we only care about the internal state
@@ -982,13 +988,6 @@
             .state()
             .get_node(node_hash.into())?
             .is_some())
-=======
-    pub fn get_receipts_for_block(
-        &self,
-        block_hash: &BlockHash,
-    ) -> Result<Vec<Receipt>, StoreError> {
-        self.engine.get_receipts_for_block(block_hash)
->>>>>>> b26e825f
     }
 }
 

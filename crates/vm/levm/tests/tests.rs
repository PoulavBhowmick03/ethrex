--- conflicted
+++ resolved
@@ -3984,12 +3984,8 @@
         Default::default(),
         Default::default(),
         Default::default(),
-<<<<<<< HEAD
         Box::new(db),
         cache,
-=======
-        &mut db,
->>>>>>> ac7559aa
         Default::default(),
         Default::default(),
         Default::default(),
@@ -4040,12 +4036,8 @@
         Default::default(),
         Default::default(),
         Default::default(),
-<<<<<<< HEAD
         Box::new(db),
         cache,
-=======
-        &mut db,
->>>>>>> ac7559aa
         Default::default(),
         Default::default(),
         Default::default(),
@@ -4122,12 +4114,8 @@
         Default::default(),
         Default::default(),
         Default::default(),
-<<<<<<< HEAD
         Box::new(db),
         cache,
-=======
-        &mut db,
->>>>>>> ac7559aa
         Default::default(),
         Default::default(),
         Default::default(),
@@ -4184,12 +4172,8 @@
         Default::default(),
         Default::default(),
         Default::default(),
-<<<<<<< HEAD
         Box::new(db),
         cache,
-=======
-        &mut db,
->>>>>>> ac7559aa
         Default::default(),
         Default::default(),
         Default::default(),
@@ -4238,12 +4222,8 @@
         Default::default(),
         Default::default(),
         Default::default(),
-<<<<<<< HEAD
         Box::new(db),
         cache,
-=======
-        &mut db,
->>>>>>> ac7559aa
         Default::default(),
         Default::default(),
         Default::default(),
@@ -4291,12 +4271,8 @@
         Default::default(),
         Default::default(),
         Default::default(),
-<<<<<<< HEAD
         Box::new(db),
         cache,
-=======
-        &mut db,
->>>>>>> ac7559aa
         Default::default(),
         Default::default(),
         Default::default(),
@@ -4346,12 +4322,8 @@
         Default::default(),
         Default::default(),
         U256::from(0x9876),
-<<<<<<< HEAD
         Box::new(db),
         cache,
-=======
-        &mut db,
->>>>>>> ac7559aa
         Default::default(),
         Default::default(),
         Default::default(),
@@ -4418,12 +4390,8 @@
         Default::default(),
         Default::default(),
         Default::default(),
-<<<<<<< HEAD
         Box::new(db),
         cache,
-=======
-        &mut db,
->>>>>>> ac7559aa
         Default::default(),
         Default::default(),
         Default::default(),

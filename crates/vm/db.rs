--- conflicted
+++ resolved
@@ -1,13 +1,8 @@
-<<<<<<< HEAD
 use std::collections::HashMap;
 
-use ethrex_core::{
-    types::{Block, BlockHash},
-=======
 use crate::{execution_db::ExecutionDB, EvmError};
 use ethrex_common::{
-    types::{BlockHash, ChainConfig},
->>>>>>> c4f6fe43
+    types::{Block, BlockHash, ChainConfig},
     Address as CoreAddress, H256 as CoreH256,
 };
 use ethrex_storage::{error::StoreError, hash_address, hash_key, Store};

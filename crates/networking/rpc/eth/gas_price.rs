use ethrex_blockchain::constants::MIN_GAS_LIMIT;
use tracing::error;

use crate::utils::RpcErr;
use crate::{RpcApiContext, RpcHandler};
use serde_json::Value;

// TODO: This does not need a struct,
// but I'm leaving it like this for consistency
// with the other RPC endpoints.
// The handle function could simply be
// a function called 'estimate'.
#[derive(Debug, Clone)]
pub struct GasPrice;

// TODO: Maybe these constants should be some kind of config.
// How many transactions to take as a price sample from a block.
const TXS_SAMPLE_SIZE: usize = 3;
// How many blocks we'll go back to calculate the estimate.
const BLOCK_RANGE_LOWER_BOUND_DEC: u64 = 20;

impl RpcHandler for GasPrice {
    fn parse(_: &Option<Vec<Value>>) -> Result<Self, RpcErr> {
        Ok(GasPrice {})
    }

    // Disclaimer:
    // This estimation is somewhat based on how currently go-ethereum does it.
    // Reference: https://github.com/ethereum/go-ethereum/blob/368e16f39d6c7e5cce72a92ec289adbfbaed4854/eth/gasprice/gasprice.go#L153
    // Although it will (probably) not yield the same result.
    // The idea here is to:
    // - Take the last 20 blocks (100% arbitrary, this could be more or less blocks)
    // - For each block, take the 3 txs with the lowest gas price (100% arbitrary)
    // - Join every fetched tx into a single vec and sort it.
    // - Return the one in the middle (what is also known as the 'median sample')
    // The intuition here is that we're sampling already accepted transactions,
    // fetched from recent blocks, so they should be real, representative values.
    // This specific implementation probably is not the best way to do this
    // but it works for now for a simple estimation, in the future
    // we can look into more sophisticated estimation methods, if needed.
    /// Estimate Gas Price based on already accepted transactions,
    /// as per the spec, this will be returned in wei.
    fn handle(&self, context: RpcApiContext) -> Result<Value, RpcErr> {
        let Some(latest_block_number) = context.storage.get_latest_block_number()? else {
            error!("FATAL: LATEST BLOCK NUMBER IS MISSING");
            return Err(RpcErr::Internal("Error calculating gas price".to_string()));
        };
        let block_range_lower_bound =
            latest_block_number.saturating_sub(BLOCK_RANGE_LOWER_BOUND_DEC);
        // These are the blocks we'll use to estimate the price.
        let block_range = block_range_lower_bound..=latest_block_number;
        if block_range.is_empty() {
            error!(
                "Calculated block range from block {} \
                    up to block {} for gas price estimation is empty",
                block_range_lower_bound, latest_block_number
            );
            return Err(RpcErr::Internal("Error calculating gas price".to_string()));
        }
        let mut results = vec![];
        // TODO: Estimating gas price involves querying multiple blocks
        // and doing some calculations with each of them, let's consider
        // caching this result, also we can have a specific DB method
        // that returns a block range to not query them one-by-one.
        for block_num in block_range {
            let Some(block_body) = context.storage.get_block_body(block_num)? else {
                error!("Block body for block number {block_num} is missing but is below the latest known block!");
                return Err(RpcErr::Internal(
                    "Error calculating gas price: missing data".to_string(),
                ));
            };
            let mut gas_price_samples = block_body
                .transactions
                .into_iter()
                .map(|tx| tx.gas_price())
                .collect::<Vec<u64>>();
            gas_price_samples.sort();
            results.extend(gas_price_samples.into_iter().take(TXS_SAMPLE_SIZE));
        }
        results.sort();

        let sample_gas = match results.get(results.len() / 2) {
            Some(gas) => *gas,
            None => {
                // If we don't have enough samples, we'll return the base fee or the min gas limit as a default.
                context
                    .storage
                    .get_block_header(latest_block_number)
                    .ok()
                    .flatten()
                    .and_then(|header| header.base_fee_per_gas)
                    .unwrap_or(MIN_GAS_LIMIT)
            }
        };

        let gas_as_hex = format!("0x{:x}", sample_gas);
        Ok(serde_json::Value::String(gas_as_hex))
    }
}

#[cfg(test)]
mod tests {
    use super::GasPrice;
    use crate::{
        map_http_requests,
        utils::{parse_json_hex, test_utils::example_p2p_node, RpcRequest},
        RpcApiContext, RpcHandler,
    };
    use bytes::Bytes;
    use ethrex_core::{
        types::{
            Block, BlockBody, BlockHeader, EIP1559Transaction, Genesis, LegacyTransaction,
            Transaction, TxKind,
        },
        Address, Bloom, H256, U256,
    };
<<<<<<< HEAD
    use ethereum_rust_net::{sync::SyncManager, types::Node};
    use ethereum_rust_storage::{EngineType, Store};
=======
    use ethrex_net::types::Node;
    use ethrex_storage::{EngineType, Store};
>>>>>>> 08f817d3
    use hex_literal::hex;
    use serde_json::json;
    use std::{net::Ipv4Addr, str::FromStr, sync::Arc};
    use tokio::sync::Mutex;
    // Base price for each test transaction.
    const BASE_PRICE_IN_WEI: u64 = 10_u64.pow(9);
    fn test_header(block_num: u64) -> BlockHeader {
        BlockHeader {
            parent_hash: H256::from_str(
                "0x1ac1bf1eef97dc6b03daba5af3b89881b7ae4bc1600dc434f450a9ec34d44999",
            )
            .unwrap(),
            ommers_hash: H256::from_str(
                "0x1dcc4de8dec75d7aab85b567b6ccd41ad312451b948a7413f0a142fd40d49347",
            )
            .unwrap(),
            coinbase: Address::from_str("0x2adc25665018aa1fe0e6bc666dac8fc2697ff9ba").unwrap(),
            state_root: H256::from_str(
                "0x9de6f95cb4ff4ef22a73705d6ba38c4b927c7bca9887ef5d24a734bb863218d9",
            )
            .unwrap(),
            transactions_root: H256::from_str(
                "0x578602b2b7e3a3291c3eefca3a08bc13c0d194f9845a39b6f3bcf843d9fed79d",
            )
            .unwrap(),
            receipts_root: H256::from_str(
                "0x035d56bac3f47246c5eed0e6642ca40dc262f9144b582f058bc23ded72aa72fa",
            )
            .unwrap(),
            logs_bloom: Bloom::from([0; 256]),
            difficulty: U256::zero(),
            number: block_num,
            gas_limit: 0x016345785d8a0000,
            gas_used: 0xa8de,
            timestamp: 0x03e8,
            extra_data: Bytes::new(),
            prev_randao: H256::zero(),
            nonce: 0x0000000000000000,
            base_fee_per_gas: None,
            withdrawals_root: Some(
                H256::from_str(
                    "0x56e81f171bcc55a6ff8345e692c0f86e5b48e01b996cadc001622fb5e363b421",
                )
                .unwrap(),
            ),
            blob_gas_used: Some(0x00),
            excess_blob_gas: Some(0x00),
            parent_beacon_block_root: Some(H256::zero()),
        }
    }
    fn legacy_tx_for_test(nonce: u64) -> Transaction {
        Transaction::LegacyTransaction(LegacyTransaction {
            nonce,
            gas_price: nonce * BASE_PRICE_IN_WEI,
            gas: 10000,
            to: TxKind::Create,
            value: 100.into(),
            data: Default::default(),
            v: U256::from(0x1b),
            r: U256::from(hex!(
                "7e09e26678ed4fac08a249ebe8ed680bf9051a5e14ad223e4b2b9d26e0208f37"
            )),
            s: U256::from(hex!(
                "5f6e3f188e3e6eab7d7d3b6568f5eac7d687b08d307d3154ccd8c87b4630509b"
            )),
        })
    }
    fn eip1559_tx_for_test(nonce: u64) -> Transaction {
        Transaction::EIP1559Transaction(EIP1559Transaction {
            chain_id: 1,
            nonce,
            max_fee_per_gas: nonce * BASE_PRICE_IN_WEI,
            max_priority_fee_per_gas: (nonce * (10_u64.pow(9))).pow(2),
            gas_limit: 10000,
            to: TxKind::Create,
            value: 100.into(),
            data: Default::default(),
            access_list: vec![],
            signature_y_parity: true,
            signature_r: U256::default(),
            signature_s: U256::default(),
        })
    }
    fn setup_store() -> Store {
        let genesis: &str = include_str!("../../../../test_data/genesis-l1.json");
        let genesis: Genesis =
            serde_json::from_str(genesis).expect("Fatal: test config is invalid");
        let store = Store::new("test-store", EngineType::InMemory)
            .expect("Fail to create in-memory db test");
        store.add_initial_state(genesis).unwrap();
        store
    }
    #[test]
    fn test_for_legacy_txs() {
        let context = default_context();
        for block_num in 1..100 {
            let mut txs = vec![];
            for nonce in 1..=3 {
                let legacy_tx = legacy_tx_for_test(nonce);
                txs.push(legacy_tx)
            }
            let block_body = BlockBody {
                transactions: txs,
                ommers: Default::default(),
                withdrawals: Default::default(),
            };
            let block_header = test_header(block_num);
            let block = Block::new(block_header.clone(), block_body);
            context.storage.add_block(block).unwrap();
            context
                .storage
                .set_canonical_block(block_num, block_header.compute_block_hash())
                .unwrap();
            context
                .storage
                .update_latest_block_number(block_num)
                .unwrap();
        }
        let gas_price = GasPrice {};
        let response = gas_price.handle(context).unwrap();
        let parsed_result = parse_json_hex(&response).unwrap();
        assert_eq!(parsed_result, 2000000000);
    }

    #[test]
    fn test_for_eip_1559_txs() {
        let context = default_context();
        for block_num in 1..100 {
            let mut txs = vec![];
            for nonce in 1..=3 {
                txs.push(eip1559_tx_for_test(nonce));
            }
            let block_body = BlockBody {
                transactions: txs,
                ommers: Default::default(),
                withdrawals: Default::default(),
            };
            let block_header = test_header(block_num);
            let block = Block::new(block_header.clone(), block_body);
            context.storage.add_block(block).unwrap();
            context
                .storage
                .set_canonical_block(block_num, block_header.compute_block_hash())
                .unwrap();
            context
                .storage
                .update_latest_block_number(block_num)
                .unwrap();
        }
        let gas_price = GasPrice {};
        let response = gas_price.handle(context).unwrap();
        let parsed_result = parse_json_hex(&response).unwrap();
        assert_eq!(parsed_result, 2000000000);
    }
    #[test]
    fn test_with_mixed_transactions() {
        let context = default_context();
        for block_num in 1..100 {
            let txs = vec![
                legacy_tx_for_test(1),
                eip1559_tx_for_test(2),
                legacy_tx_for_test(3),
                eip1559_tx_for_test(4),
            ];
            let block_body = BlockBody {
                transactions: txs,
                ommers: Default::default(),
                withdrawals: Default::default(),
            };
            let block_header = test_header(block_num);
            let block = Block::new(block_header.clone(), block_body);
            context.storage.add_block(block).unwrap();
            context
                .storage
                .set_canonical_block(block_num, block_header.compute_block_hash())
                .unwrap();
            context
                .storage
                .update_latest_block_number(block_num)
                .unwrap();
        }
        let gas_price = GasPrice {};
        let response = gas_price.handle(context).unwrap();
        let parsed_result = parse_json_hex(&response).unwrap();
        assert_eq!(parsed_result, 2000000000);
    }
    #[test]
    fn test_with_not_enough_blocks_or_transactions() {
        let context = default_context();
        for block_num in 1..10 {
            let txs = vec![legacy_tx_for_test(1)];
            let block_body = BlockBody {
                transactions: txs,
                ommers: Default::default(),
                withdrawals: Default::default(),
            };
            let block_header = test_header(block_num);
            let block = Block::new(block_header.clone(), block_body);
            context.storage.add_block(block).unwrap();
            context
                .storage
                .set_canonical_block(block_num, block_header.compute_block_hash())
                .unwrap();
            context
                .storage
                .update_latest_block_number(block_num)
                .unwrap();
        }
        let gas_price = GasPrice {};
        let response = gas_price.handle(context).unwrap();
        let parsed_result = parse_json_hex(&response).unwrap();
        assert_eq!(parsed_result, 1000000000);
    }
    #[test]
    fn test_with_no_blocks_but_genesis() {
        let context = default_context();
        let gas_price = GasPrice {};
        // genesis base fee is 1_000_000_000
        let expected_gas_price = 1_000_000_000;
        let response = gas_price.handle(context).unwrap();
        let parsed_result = parse_json_hex(&response).unwrap();
        assert_eq!(parsed_result, expected_gas_price);
    }
    #[test]
    fn request_smoke_test() {
        let raw_json = json!(
        {
            "jsonrpc":"2.0",
            "method":"eth_gasPrice",
            "id":1
        });
        let expected_response = json!("0x3b9aca00");
        let request: RpcRequest = serde_json::from_value(raw_json).expect("Test json is not valid");
        let mut context = default_context();
        context.local_p2p_node = example_p2p_node();

        for block_num in 1..100 {
            let txs = vec![legacy_tx_for_test(1)];
            let block_body = BlockBody {
                transactions: txs,
                ommers: Default::default(),
                withdrawals: Default::default(),
            };
            let block_header = test_header(block_num);
            let block = Block::new(block_header.clone(), block_body);
            context.storage.add_block(block).unwrap();
            context
                .storage
                .set_canonical_block(block_num, block_header.compute_block_hash())
                .unwrap();
            context
                .storage
                .update_latest_block_number(block_num)
                .unwrap();
        }
        let response = map_http_requests(&request, context).unwrap();
        assert_eq!(response, expected_response)
    }

    fn default_context() -> RpcApiContext {
        RpcApiContext {
            storage: setup_store(),
            jwt_secret: Default::default(),
            local_p2p_node: Node {
                ip: std::net::IpAddr::V4(Ipv4Addr::new(127, 0, 0, 1)),
                udp_port: Default::default(),
                tcp_port: Default::default(),
                node_id: Default::default(),
            },
            active_filters: Default::default(),
            syncer: Arc::new(Mutex::new(SyncManager::dummy())),
        }
    }
}<|MERGE_RESOLUTION|>--- conflicted
+++ resolved
@@ -114,13 +114,8 @@
         },
         Address, Bloom, H256, U256,
     };
-<<<<<<< HEAD
-    use ethereum_rust_net::{sync::SyncManager, types::Node};
-    use ethereum_rust_storage::{EngineType, Store};
-=======
-    use ethrex_net::types::Node;
+    use ethrex_net::{sync::SyncManager, types::Node};
     use ethrex_storage::{EngineType, Store};
->>>>>>> 08f817d3
     use hex_literal::hex;
     use serde_json::json;
     use std::{net::Ipv4Addr, str::FromStr, sync::Arc};

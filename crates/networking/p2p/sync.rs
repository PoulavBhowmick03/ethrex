use ethrex_blockchain::error::ChainError;
use ethrex_core::{
    types::{AccountState, Block, BlockHash, EMPTY_KECCACK_HASH},
    H256, U256,
};
use ethrex_rlp::{decode::RLPDecode, encode::RLPEncode, error::RLPDecodeError};
use ethrex_storage::{error::StoreError, Store};
use ethrex_trie::{Nibbles, Node, TrieError, TrieState, EMPTY_TRIE_HASH};
use std::{collections::BTreeMap, sync::Arc};
use tokio::{
    sync::{
        mpsc::{self, error::SendError, Receiver, Sender},
        Mutex,
    },
    time::Instant,
};
use tracing::{info, warn};

use crate::rlpx::p2p::Capability;
use crate::{kademlia::KademliaTable, peer_channels::BlockRequestOrder};

/// Maximum amount of times we will ask a peer for an account/storage range
/// If the max amount of retries is exceeded we will asume that the state we are requesting is old and no longer available
const MAX_RETRIES: usize = 5;
/// The minimum amount of blocks from the head that we want to full sync during a snap sync
const MIN_FULL_BLOCKS: usize = 64;

#[derive(Debug)]
pub enum SyncMode {
    Full,
    Snap,
}

/// Manager in charge the sync process
/// Only performs full-sync but will also be in charge of snap-sync in the future
#[derive(Debug)]
pub struct SyncManager {
    sync_mode: SyncMode,
    peers: Arc<Mutex<KademliaTable>>,
    /// The last block number used as a pivot for snap-sync
    /// Syncing beyond this pivot should re-enable snap-sync (as we will not have that state stored)
    /// TODO: Reorgs
    last_snap_pivot: u64,
}

impl SyncManager {
    pub fn new(peers: Arc<Mutex<KademliaTable>>, sync_mode: SyncMode) -> Self {
        Self {
            sync_mode,
            peers,
            last_snap_pivot: 0,
        }
    }

    /// Creates a dummy SyncManager for tests where syncing is not needed
    /// This should only be used in tests as it won't be able to connect to the p2p network
    pub fn dummy() -> Self {
        let dummy_peer_table = Arc::new(Mutex::new(KademliaTable::new(Default::default())));
        Self {
            sync_mode: SyncMode::Full,
            peers: dummy_peer_table,
            last_snap_pivot: 0,
        }
    }

    /// Starts a sync cycle, updating the state with all blocks between the current head and the sync head
    /// Will perforn either full or snap sync depending on the manager's `snap_mode`
    /// In full mode, all blocks will be fetched via p2p eth requests and executed to rebuild the state
    /// In snap mode, blocks and receipts will be fetched and stored in parallel while the state is fetched via p2p snap requests
    /// After the sync cycle is complete, the sync mode will be set to full
    /// If the sync fails, no error will be returned but a warning will be emitted
    /// [WARNING] Sync is done optimistically, so headers and bodies may be stored even if their data has not been fully synced if the sync is aborted halfway
    /// [WARNING] Sync is currenlty simplified and will not download bodies + receipts previous to the pivot during snap sync
    pub async fn start_sync(&mut self, current_head: H256, sync_head: H256, store: Store) {
        info!("Syncing from current head {current_head} to sync_head {sync_head}");
        let start_time = Instant::now();
        match self.sync_cycle(current_head, sync_head, store).await {
            Ok(()) => {
                info!(
                    "Sync finished, time elapsed: {} secs",
                    start_time.elapsed().as_secs()
                );
            }
            Err(error) => warn!(
                "Sync failed due to {error}, time elapsed: {} secs ",
                start_time.elapsed().as_secs()
            ),
        }
    }

    /// Performs the sync cycle described in `start_sync`, returns an error if the sync fails at any given step and aborts all active processes
    async fn sync_cycle(
        &mut self,
        mut current_head: H256,
        sync_head: H256,
        store: Store,
    ) -> Result<(), SyncError> {
        // Request all block headers between the current head and the sync head
        // We will begin from the current head so that we download the earliest state first
        // This step is not parallelized
        let mut all_block_hashes = vec![];
        // Check if we have some blocks downloaded from a previous sync attempt
<<<<<<< HEAD
        if let Some(last_header) = store.get_latest_downloaded_header()? {
            // Debug Code Block
            {
                let last_downloaded_header =
                    store.get_block_header_by_hash(last_header)?.unwrap().number;
                info!("Resuming header download from last downloaded header with number: {last_downloaded_header}");
            }
            // We might have more headers than bodies downloaded so we should queue missing bodies for download
            // let last_body = match store.get_latest_downloaded_body()? {
            //     Some(hash) => hash,
            //     None => current_head,
            // };
            // Debug Code Block
            // {
            //     let last_downloaded_body = store.get_block_header_by_hash(last_body)?.unwrap().number;
            //     info!("Resuming body download from last downloaded body with number: {last_downloaded_body}");
            // }
            // if last_body != last_header {
            //     let mut parent = last_header;
            //     while parent != last_body {
            //         all_block_hashes.insert(0, parent);
            //         let parent_header = store.get_block_header_by_hash(parent)?.unwrap();
            //         println!("Queuing body {} for download", parent_header.number);
            //         parent = parent_header.parent_hash;
            //     }
            // }
            // Set latest downloaded header as current head for header fetching
            current_head = last_header;
=======
        if matches!(self.sync_mode, SyncMode::Snap) {
            if let Some(last_header) = store.get_header_download_checkpoint()? {
                // Set latest downloaded header as current head for header fetching
                current_head = last_header;
            }
>>>>>>> d580dc23
        }
        loop {
            let peer = self
                .peers
                .lock()
                .await
                .get_peer_channels(Capability::Eth)
                .await;
            info!("Requesting Block Headers from {current_head}");
            // Request Block Headers from Peer
            if let Some(mut block_headers) = peer
                .request_block_headers(current_head, BlockRequestOrder::OldToNew)
                .await
            {
                info!(
                    "Received {} block headers| Last Number: {}",
                    block_headers.len(),
                    block_headers.last().as_ref().unwrap().number
                );
                let mut block_hashes = block_headers
                    .iter()
                    .map(|header| header.compute_block_hash())
                    .collect::<Vec<_>>();
                // Discard the first header as we already have it
                block_hashes.remove(0);
                block_headers.remove(0);
                // Check if we already found the sync head
                let sync_head_found = block_hashes.contains(&sync_head);
                // Update current fetch head if needed
                if !sync_head_found {
                    current_head = *block_hashes.last().unwrap();
                    // Update snap state
<<<<<<< HEAD
                    store.set_latest_downloaded_header(current_head)?;
=======
                    store.set_header_download_checkpoint(current_head)?;
>>>>>>> d580dc23
                }
                // Store headers and save hashes for full block retrieval
                all_block_hashes.extend_from_slice(&block_hashes[..]);
                store.add_block_headers(block_hashes, block_headers.clone())?;

                if sync_head_found {
                    let sync_header = block_headers
                        .iter()
                        .find(|h| h.compute_block_hash() == sync_head)
                        .unwrap();
                    info!("Found sync head at block: {}", sync_header.number);

                    // No more headers to request
                    break;
                }
            }
        }
        // We finished fetching all headers, now we can process them
        match self.sync_mode {
            SyncMode::Snap => {
                // snap-sync: launch tasks to fetch blocks and state in parallel
                // - Fetch each block's body and its receipt via eth p2p requests
                // - Fetch the pivot block's state via snap p2p requests
<<<<<<< HEAD
                // - Execute blocks after the pivot (like in full-sync)
=======
                // - Execute blocks after the pivote (like in full-sync)
>>>>>>> d580dc23
                let mut pivot_idx = if all_block_hashes.len() > MIN_FULL_BLOCKS {
                    all_block_hashes.len() - MIN_FULL_BLOCKS
                } else {
                    all_block_hashes.len() - 1
                };
                let store_bodies_handle = tokio::spawn(store_block_bodies(
                    all_block_hashes[pivot_idx..].to_vec(),
                    self.peers.clone(),
                    store.clone(),
                ));
                let mut pivot_header = store
                    .get_block_header_by_hash(all_block_hashes[pivot_idx])?
                    .ok_or(SyncError::CorruptDB)?;
<<<<<<< HEAD
                info!(
                    "Selected block {} as pivot for snap sync",
                    pivot_header.number
                );
=======
                debug!(
                    "Selected block {} as pivot for snap sync",
                    pivot_header.number
                );
                let store_bodies_handle = tokio::spawn(store_block_bodies(
                    all_block_hashes[pivot_idx..].to_vec(),
                    self.peers.clone(),
                    store.clone(),
                ));
>>>>>>> d580dc23
                let mut stale_pivot =
                    !rebuild_state_trie(pivot_header.state_root, self.peers.clone(), store.clone())
                        .await?;
                // If the pivot became stale, set a further pivot and try again
                if stale_pivot && pivot_idx != all_block_hashes.len() - 1 {
                    warn!("Stale pivot, switching to newer head");
                    pivot_idx = all_block_hashes.len() - 1;
                    pivot_header = store
                        .get_block_header_by_hash(all_block_hashes[pivot_idx])?
                        .ok_or(SyncError::CorruptDB)?;
                    stale_pivot = !rebuild_state_trie(
                        pivot_header.state_root,
                        self.peers.clone(),
                        store.clone(),
                    )
                    .await?;
                }
                if stale_pivot {
                    warn!("Stale pivot, aborting sync");
                    return Ok(());
                }
                // Wait for all bodies to be downloaded
                store_bodies_handle.await??;
                // For all blocks before the pivot: Store the bodies and fetch the receipts
                // For all blocks after the pivot: Process them fully
<<<<<<< HEAD
                // let store_receipts_handle = tokio::spawn(store_receipts(
                //     all_block_hashes[pivot_idx..].to_vec(),
                //     self.peers.clone(),
                //     store.clone(),
                // ));
                // Execute blocks after pivot
=======
>>>>>>> d580dc23
                for hash in &all_block_hashes[pivot_idx..] {
                    let block = store
                        .get_block_by_hash(*hash)?
                        .ok_or(SyncError::CorruptDB)?;
                    store.set_canonical_block(block.header.number, *hash)?;
                    store.update_latest_block_number(block.header.number)?;
                    ethrex_blockchain::add_block(&block, &store)?;
                }
<<<<<<< HEAD
                //store_receipts_handle.await??;
=======
>>>>>>> d580dc23
                self.last_snap_pivot = pivot_header.number;
                // Finished a sync cycle without aborting halfway, clear current checkpoint
                store.clear_header_download_checkpoint()?;
                // Next sync will be full-sync
                self.sync_mode = SyncMode::Full;
            }
            SyncMode::Full => {
                // full-sync: Fetch all block bodies and execute them sequentially to build the state
                download_and_run_blocks(all_block_hashes, self.peers.clone(), store.clone()).await?
            }
        }
        // Finished a sync cycle without aborting halfway, clear current state (TODO: write pivot here too)
        store.clear_latest_downloaded_header()?;
        store.clear_latest_downloaded_body()?;
        // Next sync will be full-sync
        self.sync_mode = SyncMode::Full;
        Ok(())
    }
}

/// Requests block bodies from peers via p2p, executes and stores them
/// Returns an error if there was a problem while executing or validating the blocks
async fn download_and_run_blocks(
    mut block_hashes: Vec<BlockHash>,
    peers: Arc<Mutex<KademliaTable>>,
    store: Store,
) -> Result<(), SyncError> {
    loop {
        let peer = peers.lock().await.get_peer_channels(Capability::Eth).await;
        info!("Requesting Block Bodies ");
        if let Some(block_bodies) = peer.request_block_bodies(block_hashes.clone()).await {
            let block_bodies_len = block_bodies.len();
            info!("Received {} Block Bodies", block_bodies_len);
            // Execute and store blocks
            for (hash, body) in block_hashes
                .drain(..block_bodies_len)
                .zip(block_bodies.into_iter())
            {
                let header = store
                    .get_block_header_by_hash(hash)?
                    .ok_or(SyncError::CorruptDB)?;
                let number = header.number;
                let block = Block::new(header, body);
                if let Err(error) = ethrex_blockchain::add_block(&block, &store) {
                    warn!("Failed to add block during FullSync: {error}");
                    return Err(error.into());
                }
                store.set_canonical_block(number, hash)?;
                store.update_latest_block_number(number)?;
            }
            info!("Executed & stored {} blocks", block_bodies_len);
            // Check if we need to ask for another batch
            if block_hashes.is_empty() {
                break;
            }
        }
    }
    Ok(())
}

/// Fetches all block bodies for the given block hashes via p2p and stores them
async fn store_block_bodies(
    mut block_hashes: Vec<BlockHash>,
    peers: Arc<Mutex<KademliaTable>>,
    store: Store,
) -> Result<(), SyncError> {
    loop {
        let peer = peers.lock().await.get_peer_channels(Capability::Eth).await;
        info!("Requesting Block Bodies ");
        if let Some(block_bodies) = peer.request_block_bodies(block_hashes.clone()).await {
            info!(" Received {} Block Bodies", block_bodies.len());
            // Track which bodies we have already fetched
            let current_block_hashes = block_hashes.drain(..block_bodies.len());
            // Update snap state
            store.set_latest_downloaded_body(*current_block_hashes.as_ref().last().unwrap())?;
            // Add bodies to storage
            for (hash, body) in current_block_hashes.zip(block_bodies.into_iter()) {
                store.add_block_body(hash, body)?;
            }

            // Check if we need to ask for another batch
            if block_hashes.is_empty() {
                break;
            }
        }
    }
    Ok(())
}

/// Fetches all receipts for the given block hashes via p2p and stores them
// TODO: remove allow when used again
#[allow(unused)]
async fn store_receipts(
    mut block_hashes: Vec<BlockHash>,
    peers: Arc<Mutex<KademliaTable>>,
    store: Store,
) -> Result<(), SyncError> {
    loop {
        let peer = peers.lock().await.get_peer_channels(Capability::Eth).await;
        info!("Requesting Receipts");
        if let Some(receipts) = peer.request_receipts(block_hashes.clone()).await {
            info!(" Received {} Receipts", receipts.len());
            // Track which blocks we have already fetched receipts for
            for (block_hash, receipts) in block_hashes.drain(0..receipts.len()).zip(receipts) {
                store.add_receipts(block_hash, receipts)?;
            }
            // Check if we need to ask for another batch
            if block_hashes.is_empty() {
                break;
            }
        }
    }
    Ok(())
}

/// Rebuilds a Block's state trie by requesting snap state from peers, also performs state healing
/// Returns true if all state was fetched or false if the block is too old and the state is no longer available
async fn rebuild_state_trie(
    state_root: H256,
    peers: Arc<Mutex<KademliaTable>>,
    store: Store,
) -> Result<bool, SyncError> {
    info!("Rebuilding State Trie");
    // Spawn storage & bytecode fetchers
    let (bytecode_sender, bytecode_receiver) = mpsc::channel::<Vec<H256>>(500);
    let (storage_sender, storage_receiver) = mpsc::channel::<Vec<(H256, H256)>>(500);
    let bytecode_fetcher_handle = tokio::spawn(bytecode_fetcher(
        bytecode_receiver,
        peers.clone(),
        store.clone(),
    ));
    let storage_fetcher_handle = tokio::spawn(storage_fetcher(
        storage_receiver,
        peers.clone(),
        store.clone(),
        state_root,
    ));
    let mut start_account_hash = H256::zero();
    // Start from an empty state trie
    // We cannot keep an open trie here so we will track the root between lookups
    let mut current_state_root = *EMPTY_TRIE_HASH;
    // Fetch Account Ranges
    // If we reached the maximum amount of retries then it means the state we are requesting is probably old and no longer available
    let mut retry_count = 0;
    while retry_count <= MAX_RETRIES {
        let peer = peers
            .clone()
            .lock()
            .await
            .get_peer_channels(Capability::Snap)
            .await;
        info!("Requesting Account Range for state root {state_root}, starting hash: {start_account_hash}");
        if let Some((account_hashes, accounts, should_continue)) = peer
            .request_account_range(state_root, start_account_hash)
            .await
        {
            info!("Received {} account ranges", accounts.len());
            // Reset retry counter
            retry_count = 0;
            // Update starting hash for next batch
            if should_continue {
                start_account_hash = *account_hashes.last().unwrap();
            }
            // Fetch Account Storage & Bytecode
            let mut code_hashes = vec![];
            let mut account_hashes_and_storage_roots = vec![];
            for (account_hash, account) in account_hashes.iter().zip(accounts.iter()) {
                // Build the batch of code hashes to send to the bytecode fetcher
                // Ignore accounts without code / code we already have stored
                if account.code_hash != *EMPTY_KECCACK_HASH
                    && store.get_account_code(account.code_hash)?.is_none()
                {
                    code_hashes.push(account.code_hash)
                }
                // Build the batch of hashes and roots to send to the storage fetcher
                // Ignore accounts without storage and account's which storage hasn't changed from our current stored state
                if account.storage_root != *EMPTY_TRIE_HASH
                    && !store.contains_storage_node(*account_hash, account.storage_root)?
                {
                    account_hashes_and_storage_roots.push((*account_hash, account.storage_root));
                }
            }
            // Send code hash batch to the bytecode fetcher
            if !code_hashes.is_empty() {
                bytecode_sender.send(code_hashes).await?;
            }
            // Send hash and root batch to the storage fetcher
            if !account_hashes_and_storage_roots.is_empty() {
                storage_sender
                    .send(account_hashes_and_storage_roots)
                    .await?;
            }
            // Update trie
            let mut trie = store.open_state_trie(current_state_root);
            for (account_hash, account) in account_hashes.iter().zip(accounts.iter()) {
                trie.insert(account_hash.0.to_vec(), account.encode_to_vec())?;
            }
            current_state_root = trie.hash()?;

            if !should_continue {
                // All accounts fetched!
                break;
            }
        } else {
            retry_count += 1;
        }
    }
    if retry_count > MAX_RETRIES {
        return Err(SyncError::StalePivot);
    }
    info!("Account Trie fully fetched, signaling storage fetcher process");
    // Send empty batch to signal that no more batches are incoming
    storage_sender.send(vec![]).await?;
    storage_fetcher_handle.await??;
    info!("Current State Root: {current_state_root} vs Expected Root: {state_root}");
    let sync_complete = if current_state_root == state_root {
        info!("Completed state sync for state root {state_root}");
        true
    } else {
        info!("Oh no! Trie needs healing");
        info!("Skipping state healing");
        true
        // Perform state healing to fix any potential inconsistency in the rebuilt tries
        // As we are not fetching different chunks of the same trie this step is not necessary
        //heal_state_trie(bytecode_sender.clone(), state_root, store, peers).await?
    };
    // Send empty batch to signal that no more batches are incoming
    info!("Account Trie fully rebuilt, signaling bytecode fetcher process");
    bytecode_sender.send(vec![]).await?;
    bytecode_fetcher_handle.await??;
    Ok(sync_complete)
}

/// Waits for incoming code hashes from the receiver channel endpoint, queues them, and fetches and stores their bytecodes in batches
async fn bytecode_fetcher(
    mut receiver: Receiver<Vec<H256>>,
    peers: Arc<Mutex<KademliaTable>>,
    store: Store,
) -> Result<(), SyncError> {
    const BATCH_SIZE: usize = 100;
    let mut pending_bytecodes: Vec<H256> = vec![];
    let mut incoming = true;
    while incoming {
        // Fetch incoming requests
        match receiver.recv().await {
            Some(code_hashes) if !code_hashes.is_empty() => {
                pending_bytecodes.extend(code_hashes);
                info!(
                    "Received incoming bytecode request, current batch: {}/{BATCH_SIZE}",
                    pending_bytecodes.len()
                )
            }
            // Disconnect / Empty message signaling no more bytecodes to sync
            _ => {
                info!("Final bytecode batch");
                incoming = false
            }
        }
        // If we have enough pending bytecodes to fill a batch
        // or if we have no more incoming batches, spawn a fetch process
        while pending_bytecodes.len() >= BATCH_SIZE || !incoming && !pending_bytecodes.is_empty() {
            let next_batch = pending_bytecodes
                .drain(..BATCH_SIZE.min(pending_bytecodes.len()))
                .collect::<Vec<_>>();
            let remaining = fetch_bytecode_batch(next_batch, peers.clone(), store.clone()).await?;
            // Add unfeched bytecodes back to the queue
            pending_bytecodes.extend(remaining);
        }
    }
    Ok(())
}

/// Receives a batch of code hahses, fetches their respective bytecodes via p2p and returns a list of the code hashes that couldn't be fetched in the request (if applicable)
async fn fetch_bytecode_batch(
    mut batch: Vec<H256>,
    peers: Arc<Mutex<KademliaTable>>,
    store: Store,
) -> Result<Vec<H256>, StoreError> {
    loop {
        let peer = peers.lock().await.get_peer_channels(Capability::Snap).await;
        if let Some(bytecodes) = peer.request_bytecodes(batch.clone()).await {
            info!("Received {} bytecodes", bytecodes.len());
            // Store the bytecodes
            for code in bytecodes.into_iter() {
                store.add_account_code(batch.remove(0), code)?;
            }
            // Return remaining code hashes in the batch if we couldn't fetch all of them
            return Ok(batch);
        }
    }
}

/// Waits for incoming account hashes & storage roots from the receiver channel endpoint, queues them, and fetches and stores their bytecodes in batches
/// This function will remain active until either an empty vec is sent to the receiver or the pivot becomes stale
/// In the last case, the fetcher will return an internal SyncError::StalePivot error
async fn storage_fetcher(
    mut receiver: Receiver<Vec<(H256, H256)>>,
    peers: Arc<Mutex<KademliaTable>>,
    store: Store,
    state_root: H256,
) -> Result<(), SyncError> {
    const BATCH_SIZE: usize = 100;
    // Pending list of storages to fetch
    let mut pending_storage: Vec<(H256, H256)> = vec![];
    // TODO: Also add a queue for storages that were incompletely fecthed,
    // but for the first iteration we will asume not fully fetched -> fetch again
    let mut incoming = true;
    while incoming {
        // Fetch incoming requests
        let awaiting_batch = Instant::now();
        match receiver.recv().await {
            Some(account_hashes_and_roots) if !account_hashes_and_roots.is_empty() => {
                info!(
                    "Spent {} secs waiting for incoming batch",
                    awaiting_batch.elapsed().as_secs()
                );
                pending_storage.extend(account_hashes_and_roots);
                info!(
                    "Received incoming storage range request, current batch: {}/{BATCH_SIZE}",
                    pending_storage.len()
                );
                info!("Number of messages in receiver: {}", receiver.len());
            }
            // Disconnect / Empty message signaling no more bytecodes to sync
            _ => {
                info!("Final storage batch");
                incoming = false
            }
        }
        info!("Processing current batches");
        // If we have enough pending bytecodes to fill a batch
        // or if we have no more incoming batches, spawn a fetch process
        while pending_storage.len() >= BATCH_SIZE || !incoming && !pending_storage.is_empty() {
            let now = Instant::now();
            let next_batch = pending_storage
                .drain(..BATCH_SIZE.min(pending_storage.len()))
                .collect::<Vec<_>>();
            let batch_size = next_batch.len();
            let remaining =
                fetch_storage_batch(next_batch, state_root, peers.clone(), store.clone()).await?;
            let remaining_size = remaining.len();
            // Add unfeched bytecodes back to the queue
            pending_storage.extend(remaining);
            info!(
                "Processed Batch of size {} with {} remaing in {} secs",
                batch_size,
                remaining_size,
                now.elapsed().as_secs()
            )
        }
        info!("Finished processing current batches");
    }
    Ok(())
}

/// Receives a batch of account hashes with their storage roots, fetches their respective storage ranges via p2p and returns a list of the code hashes that couldn't be fetched in the request (if applicable)
async fn fetch_storage_batch(
    mut batch: Vec<(H256, H256)>,
    state_root: H256,
    peers: Arc<Mutex<KademliaTable>>,
    store: Store,
) -> Result<Vec<(H256, H256)>, SyncError> {
    info!(
        "Requesting storage ranges for addresses {}..{}",
        batch.first().unwrap().0,
        batch.last().unwrap().0
    );
    for _ in 0..MAX_RETRIES {
        let peer = peers.lock().await.get_peer_channels(Capability::Snap).await;
        let (batch_hahses, batch_roots) = batch.clone().into_iter().unzip();
        if let Some((mut keys, mut values, incomplete)) = peer
            .request_storage_ranges(state_root, batch_roots, batch_hahses, H256::zero())
            .await
        {
            info!("Received {} storage ranges, last batch incomplete: {}", keys.len(), incomplete);
            // Handle incomplete ranges
            if incomplete {
                // An incomplete range cannot be empty
                let (keys, values) = (keys.pop().unwrap(), values.pop().unwrap());
                // If only one incomplete range is returned then it must belong to a trie that is too big to fit into one request
                // We will handle this large trie separately
                if keys.len() == 1 {
                    info!("Large storage trie encountered, handling separately");
                    let (account_hash, storage_root) = batch.remove(0);
                    handle_large_storage_range(
                        state_root,
                        account_hash,
                        storage_root,
                        keys,
                        values,
                        peers.clone(),
                        store.clone(),
                    )
                    .await?;
                }
                // The incomplete range is not the first, we cannot asume it is a large trie, so lets add it back to the queue
            }
            // Store the storage ranges & rebuild the storage trie for each account
            for (keys, values) in keys.into_iter().zip(values.into_iter()) {
                let (account_hash, storage_root) = batch.remove(0);
                let mut trie = store.open_storage_trie(account_hash, *EMPTY_TRIE_HASH);
                for (key, value) in keys.into_iter().zip(values.into_iter()) {
                    trie.insert(key.0.to_vec(), value.encode_to_vec())?;
                }
                if trie.hash()? != storage_root {
                    warn!("State sync failed for storage root {storage_root}");
                }
            }
            // Return remaining code hashes in the batch if we couldn't fetch all of them
            return Ok(batch);
        }
    }
    // Pivot became stale
    Err(SyncError::StalePivot)
}

/// Handles the returned incomplete storage range of a large storage trie and
/// fetches the rest of the trie using single requests
// TODO: Later on this method can be refactored to use a separate queue process
// instead of blocking the current thread for the remainder of the retrieval
async fn handle_large_storage_range(
    state_root: H256,
    account_hash: H256,
    storage_root: H256,
    keys: Vec<H256>,
    values: Vec<U256>,
    peers: Arc<Mutex<KademliaTable>>,
    store: Store,
) -> Result<(), SyncError> {
    // First process the initial range
    // Keep hold of the last key as this will be the first key of the next range
    let mut next_key = *keys.last().unwrap();
    let mut current_root = {
        let mut trie = store.open_storage_trie(account_hash, *EMPTY_TRIE_HASH);
        for (key, value) in keys.into_iter().zip(values.into_iter()) {
            trie.insert(key.0.to_vec(), value.encode_to_vec())?;
        }
        // Compute current root so we can extend this trie later
        trie.hash()?
    };
    let mut should_continue = true;
    // Fetch the remaining range
    let mut retry_count = 0;
    while should_continue {
        while retry_count <= MAX_RETRIES {
            info!("Fetching large storage trie, current key: {}", next_key);
            let peer = peers.lock().await.get_peer_channels(Capability::Snap).await;
            if let Some((keys, values, incomplete)) = peer
                .request_storage_range(state_root, storage_root, account_hash, next_key)
                .await
            {
                next_key = *keys.last().unwrap();
                should_continue = incomplete;
                let mut trie = store.open_storage_trie(account_hash, current_root);
                for (key, value) in keys.into_iter().zip(values.into_iter()) {
                    trie.insert(key.0.to_vec(), value.encode_to_vec())?;
                }
                // Compute current root so we can extend this trie later
                current_root = trie.hash()?;
                break;
            } else {
                retry_count += 1;
            }
        }
    }
    if retry_count > MAX_RETRIES {
        return Err(SyncError::StalePivot);
    }
    if current_root != storage_root {
        warn!("State sync failed for storage root {storage_root}");
    }
    info!("Completely fetched large storage trie");
    Ok(())
}

/// Heals the trie given its state_root by fetching any missing nodes in it via p2p
async fn heal_state_trie(
    bytecode_sender: Sender<Vec<H256>>,
    state_root: H256,
    store: Store,
    peers: Arc<Mutex<KademliaTable>>,
) -> Result<bool, SyncError> {
    // Spawn a storage healer for this blocks's storage
    let (storage_sender, storage_receiver) = mpsc::channel::<Vec<H256>>(500);
    let storage_healer_handler = tokio::spawn(storage_healer(
        state_root,
        storage_receiver,
        peers.clone(),
        store.clone(),
    ));
    // Begin by requesting the root node
    let mut paths = vec![Nibbles::default()];
    // Count the number of request retries so we don't get stuck requesting old state
    let mut retry_count = 0;
    while !paths.is_empty() && retry_count < MAX_RETRIES {
        let peer = peers.lock().await.get_peer_channels(Capability::Snap).await;
        if let Some(nodes) = peer
            .request_state_trienodes(state_root, paths.clone())
            .await
        {
            // Reset retry counter for next request
            retry_count = 0;
            let mut hahsed_addresses = vec![];
            let mut code_hashes = vec![];
            // For each fetched node:
            // - Add its children to the queue (if we don't have them already)
            // - If it is a leaf, request its bytecode & storage
            // - Add it to the trie's state
            for node in nodes {
                let path = paths.remove(0);
                // We cannot keep the trie state open
                let mut trie = store.open_state_trie(*EMPTY_TRIE_HASH);
                let trie_state = trie.state_mut();
                paths.extend(node_missing_children(&node, &path, trie_state)?);
                if let Node::Leaf(node) = &node {
                    // Fetch bytecode & storage
                    let account = AccountState::decode(&node.value)?;
                    // By now we should have the full path = account hash
                    let path = &path.concat(node.partial.clone()).to_bytes();
                    if path.len() != 32 {
                        // Something went wrong
                        return Err(SyncError::CorruptPath);
                    }
                    let account_hash = H256::from_slice(path);
                    if account.storage_root != *EMPTY_TRIE_HASH
                        && !store.contains_storage_node(account_hash, account.storage_root)?
                    {
                        hahsed_addresses.push(account_hash);
                    }
                    if account.code_hash != *EMPTY_KECCACK_HASH
                        && store.get_account_code(account.code_hash)?.is_none()
                    {
                        code_hashes.push(account.code_hash);
                    }
                }
                let hash = node.compute_hash();
                trie_state.write_node(node, hash)?;
            }
            // Send storage & bytecode requests
            if !hahsed_addresses.is_empty() {
                storage_sender.send(hahsed_addresses).await?;
            }
            if !code_hashes.is_empty() {
                bytecode_sender.send(code_hashes).await?;
            }
        } else {
            retry_count += 1;
        }
    }
    // Send empty batch to signal that no more batches are incoming
    storage_sender.send(vec![]).await?;
    storage_healer_handler.await??;
    Ok(retry_count < MAX_RETRIES)
}

/// Waits for incoming hashed addresses from the receiver channel endpoint and queues the associated root nodes for state retrieval
/// Also retrieves their children nodes until we have the full storage trie stored
async fn storage_healer(
    state_root: H256,
    mut receiver: Receiver<Vec<H256>>,
    peers: Arc<Mutex<KademliaTable>>,
    store: Store,
) -> Result<(), SyncError> {
    const BATCH_SIZE: usize = 200;
    // Pending list of bytecodes to fetch
    let mut pending_storages: Vec<(H256, Nibbles)> = vec![];
    let mut incoming = true;
    while incoming {
        // Fetch incoming requests
        match receiver.recv().await {
            Some(account_paths) if !account_paths.is_empty() => {
                // Add the root paths of each account trie to the queue
                pending_storages.extend(
                    account_paths
                        .into_iter()
                        .map(|acc_path| (acc_path, Nibbles::default())),
                );
            }
            // Disconnect / Empty message signaling no more bytecodes to sync
            _ => incoming = false,
        }
        // If we have enough pending storages to fill a batch
        // or if we have no more incoming batches, spawn a fetch process
        while pending_storages.len() >= BATCH_SIZE || !incoming && !pending_storages.is_empty() {
            let mut next_batch: BTreeMap<H256, Vec<Nibbles>> = BTreeMap::new();
            // Group pending storages by account path
            // We do this here instead of keeping them sorted so we don't prioritize further nodes from the first tries
            for (account, path) in pending_storages.drain(..BATCH_SIZE.min(pending_storages.len()))
            {
                next_batch.entry(account).or_default().push(path);
            }
            let return_batch =
                heal_storage_batch(state_root, next_batch, peers.clone(), store.clone()).await?;
            for (acc_path, paths) in return_batch {
                for path in paths {
                    pending_storages.push((acc_path, path));
                }
            }
        }
    }
    Ok(())
}

/// Receives a set of storage trie paths (grouped by their corresponding account's state trie path),
/// fetches their respective nodes, stores them, and returns their children paths and the paths that couldn't be fetched so they can be returned to the queue
async fn heal_storage_batch(
    state_root: H256,
    mut batch: BTreeMap<H256, Vec<Nibbles>>,
    peers: Arc<Mutex<KademliaTable>>,
    store: Store,
) -> Result<BTreeMap<H256, Vec<Nibbles>>, SyncError> {
    for _ in 0..MAX_RETRIES {
        let peer = peers.lock().await.get_peer_channels(Capability::Snap).await;
        if let Some(mut nodes) = peer
            .request_storage_trienodes(state_root, batch.clone())
            .await
        {
            info!("Received {} nodes", nodes.len());
            // Process the nodes for each account path
            for (acc_path, paths) in batch.iter_mut() {
                let mut trie = store.open_storage_trie(*acc_path, *EMPTY_TRIE_HASH);
                let trie_state = trie.state_mut();
                // Get the corresponding nodes
                for node in nodes.drain(..paths.len().min(nodes.len())) {
                    let path = paths.remove(0);
                    // Add children to batch
                    let children = node_missing_children(&node, &path, trie_state)?;
                    paths.extend(children);
                    // Add node to the state
                    let hash = node.compute_hash();
                    trie_state.write_node(node, hash)?;
                }
                // Cut the loop if we ran out of nodes
                if nodes.is_empty() {
                    break;
                }
            }
            // Return remaining and added paths to be added to the queue
            return Ok(batch);
        }
    }
    // This is a corner case where we fetched an account range for a block but the chain has moved on and the block
    // was dropped by the peer's snapshot. We will keep the fetcher alive to avoid errors and stop fetching as from the next account
    Ok(BTreeMap::new())
}

/// Returns the partial paths to the node's children if they are not already part of the trie state
fn node_missing_children(
    node: &Node,
    parent_path: &Nibbles,
    trie_state: &TrieState,
) -> Result<Vec<Nibbles>, TrieError> {
    let mut paths = Vec::new();
    match &node {
        Node::Branch(node) => {
            for (index, child) in node.choices.iter().enumerate() {
                if child.is_valid() && trie_state.get_node(child.clone())?.is_none() {
                    paths.push(parent_path.append_new(index as u8));
                }
            }
        }
        Node::Extension(node) => {
            if node.child.is_valid() && trie_state.get_node(node.child.clone())?.is_none() {
                paths.push(parent_path.concat(node.prefix.clone()));
            }
        }
        _ => {}
    }
    Ok(paths)
}

#[derive(thiserror::Error, Debug)]
enum SyncError {
    #[error(transparent)]
    Chain(#[from] ChainError),
    #[error(transparent)]
    Store(#[from] StoreError),
    #[error(transparent)]
    SendHashes(#[from] SendError<Vec<H256>>),
    #[error(transparent)]
    SendStorage(#[from] SendError<Vec<(H256, H256)>>),
    #[error(transparent)]
    Trie(#[from] TrieError),
    #[error(transparent)]
    Rlp(#[from] RLPDecodeError),
    #[error("Corrupt path during state healing")]
    CorruptPath,
    #[error(transparent)]
    JoinHandle(#[from] tokio::task::JoinError),
    #[error("Missing data from DB")]
    CorruptDB,
    // This is an internal signal for fetcher processes and should not be returned by the main sync cycle
    #[error("[INTERNAL] Stale Pivot")]
    StalePivot,
}<|MERGE_RESOLUTION|>--- conflicted
+++ resolved
@@ -100,42 +100,11 @@
         // This step is not parallelized
         let mut all_block_hashes = vec![];
         // Check if we have some blocks downloaded from a previous sync attempt
-<<<<<<< HEAD
-        if let Some(last_header) = store.get_latest_downloaded_header()? {
-            // Debug Code Block
-            {
-                let last_downloaded_header =
-                    store.get_block_header_by_hash(last_header)?.unwrap().number;
-                info!("Resuming header download from last downloaded header with number: {last_downloaded_header}");
-            }
-            // We might have more headers than bodies downloaded so we should queue missing bodies for download
-            // let last_body = match store.get_latest_downloaded_body()? {
-            //     Some(hash) => hash,
-            //     None => current_head,
-            // };
-            // Debug Code Block
-            // {
-            //     let last_downloaded_body = store.get_block_header_by_hash(last_body)?.unwrap().number;
-            //     info!("Resuming body download from last downloaded body with number: {last_downloaded_body}");
-            // }
-            // if last_body != last_header {
-            //     let mut parent = last_header;
-            //     while parent != last_body {
-            //         all_block_hashes.insert(0, parent);
-            //         let parent_header = store.get_block_header_by_hash(parent)?.unwrap();
-            //         println!("Queuing body {} for download", parent_header.number);
-            //         parent = parent_header.parent_hash;
-            //     }
-            // }
-            // Set latest downloaded header as current head for header fetching
-            current_head = last_header;
-=======
         if matches!(self.sync_mode, SyncMode::Snap) {
             if let Some(last_header) = store.get_header_download_checkpoint()? {
                 // Set latest downloaded header as current head for header fetching
                 current_head = last_header;
             }
->>>>>>> d580dc23
         }
         loop {
             let peer = self
@@ -168,11 +137,7 @@
                 if !sync_head_found {
                     current_head = *block_hashes.last().unwrap();
                     // Update snap state
-<<<<<<< HEAD
-                    store.set_latest_downloaded_header(current_head)?;
-=======
                     store.set_header_download_checkpoint(current_head)?;
->>>>>>> d580dc23
                 }
                 // Store headers and save hashes for full block retrieval
                 all_block_hashes.extend_from_slice(&block_hashes[..]);
@@ -196,31 +161,16 @@
                 // snap-sync: launch tasks to fetch blocks and state in parallel
                 // - Fetch each block's body and its receipt via eth p2p requests
                 // - Fetch the pivot block's state via snap p2p requests
-<<<<<<< HEAD
                 // - Execute blocks after the pivot (like in full-sync)
-=======
-                // - Execute blocks after the pivote (like in full-sync)
->>>>>>> d580dc23
                 let mut pivot_idx = if all_block_hashes.len() > MIN_FULL_BLOCKS {
                     all_block_hashes.len() - MIN_FULL_BLOCKS
                 } else {
                     all_block_hashes.len() - 1
                 };
-                let store_bodies_handle = tokio::spawn(store_block_bodies(
-                    all_block_hashes[pivot_idx..].to_vec(),
-                    self.peers.clone(),
-                    store.clone(),
-                ));
                 let mut pivot_header = store
                     .get_block_header_by_hash(all_block_hashes[pivot_idx])?
                     .ok_or(SyncError::CorruptDB)?;
-<<<<<<< HEAD
                 info!(
-                    "Selected block {} as pivot for snap sync",
-                    pivot_header.number
-                );
-=======
-                debug!(
                     "Selected block {} as pivot for snap sync",
                     pivot_header.number
                 );
@@ -229,7 +179,6 @@
                     self.peers.clone(),
                     store.clone(),
                 ));
->>>>>>> d580dc23
                 let mut stale_pivot =
                     !rebuild_state_trie(pivot_header.state_root, self.peers.clone(), store.clone())
                         .await?;
@@ -255,15 +204,6 @@
                 store_bodies_handle.await??;
                 // For all blocks before the pivot: Store the bodies and fetch the receipts
                 // For all blocks after the pivot: Process them fully
-<<<<<<< HEAD
-                // let store_receipts_handle = tokio::spawn(store_receipts(
-                //     all_block_hashes[pivot_idx..].to_vec(),
-                //     self.peers.clone(),
-                //     store.clone(),
-                // ));
-                // Execute blocks after pivot
-=======
->>>>>>> d580dc23
                 for hash in &all_block_hashes[pivot_idx..] {
                     let block = store
                         .get_block_by_hash(*hash)?
@@ -272,10 +212,6 @@
                     store.update_latest_block_number(block.header.number)?;
                     ethrex_blockchain::add_block(&block, &store)?;
                 }
-<<<<<<< HEAD
-                //store_receipts_handle.await??;
-=======
->>>>>>> d580dc23
                 self.last_snap_pivot = pivot_header.number;
                 // Finished a sync cycle without aborting halfway, clear current checkpoint
                 store.clear_header_download_checkpoint()?;
@@ -287,11 +223,6 @@
                 download_and_run_blocks(all_block_hashes, self.peers.clone(), store.clone()).await?
             }
         }
-        // Finished a sync cycle without aborting halfway, clear current state (TODO: write pivot here too)
-        store.clear_latest_downloaded_header()?;
-        store.clear_latest_downloaded_body()?;
-        // Next sync will be full-sync
-        self.sync_mode = SyncMode::Full;
         Ok(())
     }
 }
@@ -349,8 +280,6 @@
             info!(" Received {} Block Bodies", block_bodies.len());
             // Track which bodies we have already fetched
             let current_block_hashes = block_hashes.drain(..block_bodies.len());
-            // Update snap state
-            store.set_latest_downloaded_body(*current_block_hashes.as_ref().last().unwrap())?;
             // Add bodies to storage
             for (hash, body) in current_block_hashes.zip(block_bodies.into_iter()) {
                 store.add_block_body(hash, body)?;
@@ -650,7 +579,11 @@
             .request_storage_ranges(state_root, batch_roots, batch_hahses, H256::zero())
             .await
         {
-            info!("Received {} storage ranges, last batch incomplete: {}", keys.len(), incomplete);
+            info!(
+                "Received {} storage ranges, last batch incomplete: {}",
+                keys.len(),
+                incomplete
+            );
             // Handle incomplete ranges
             if incomplete {
                 // An incomplete range cannot be empty

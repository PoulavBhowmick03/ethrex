use bytes::BufMut;
use ethrex_rlp::error::{RLPDecodeError, RLPEncodeError};
use std::fmt::Display;

use super::eth::blocks::{BlockBodies, BlockHeaders, GetBlockBodies, GetBlockHeaders};
<<<<<<< HEAD
use super::eth::receipts::{GetReceipts, Receipts};
=======
use super::eth::receipts::Receipts;
>>>>>>> c3b0a52e
use super::eth::status::StatusMessage;
use super::eth::transactions::{GetPooledTransactions, NewPooledTransactionHashes, Transactions};
use super::p2p::{DisconnectMessage, HelloMessage, PingMessage, PongMessage};
use super::snap::{
    AccountRange, ByteCodes, GetAccountRange, GetByteCodes, GetStorageRanges, GetTrieNodes,
    StorageRanges, TrieNodes,
};

use ethrex_rlp::encode::RLPEncode;

pub trait RLPxMessage: Sized {
    fn encode(&self, buf: &mut dyn BufMut) -> Result<(), RLPEncodeError>;

    fn decode(msg_data: &[u8]) -> Result<Self, RLPDecodeError>;
}
#[derive(Debug)]
pub(crate) enum Message {
    Hello(HelloMessage),
    Disconnect(DisconnectMessage),
    Ping(PingMessage),
    Pong(PongMessage),
    Status(StatusMessage),
    // https://github.com/ethereum/devp2p/blob/5713591d0366da78a913a811c7502d9ca91d29a8/caps/eth.md#getblockheaders-0x03
    GetBlockHeaders(GetBlockHeaders),
    BlockHeaders(BlockHeaders),
    Transactions(Transactions),
    GetBlockBodies(GetBlockBodies),
    BlockBodies(BlockBodies),
<<<<<<< HEAD
    GetReceipts(GetReceipts),
=======
    NewPooledTransactionHashes(NewPooledTransactionHashes),
    GetPooledTransactions(GetPooledTransactions),
>>>>>>> c3b0a52e
    Receipts(Receipts),
    // snap capability
    GetAccountRange(GetAccountRange),
    AccountRange(AccountRange),
    GetStorageRanges(GetStorageRanges),
    StorageRanges(StorageRanges),
    GetByteCodes(GetByteCodes),
    ByteCodes(ByteCodes),
    GetTrieNodes(GetTrieNodes),
    TrieNodes(TrieNodes),
}

impl Message {
    pub fn decode(msg_id: u8, msg_data: &[u8]) -> Result<Message, RLPDecodeError> {
        match msg_id {
            0x00 => Ok(Message::Hello(HelloMessage::decode(msg_data)?)),
            0x01 => Ok(Message::Disconnect(DisconnectMessage::decode(msg_data)?)),
            0x02 => Ok(Message::Ping(PingMessage::decode(msg_data)?)),
            0x03 => Ok(Message::Pong(PongMessage::decode(msg_data)?)),
            // Subprotocols like 'eth' use offsets to identify
            // themselves, the eth capability starts
            // at 0x10 (16), the status message
            // has offset 0, so a message with id 0x10
            // identifies an eth status message.
            // Another example is the eth getBlockHeaders message,
            // which has 3 as its offset, so it is identified as 0x13 (19).
            // References:
            // - https://ethereum.stackexchange.com/questions/37051/ethereum-network-messaging
            // - https://github.com/ethereum/devp2p/blob/master/caps/eth.md#status-0x00
            0x10 => Ok(Message::Status(StatusMessage::decode(msg_data)?)),
            0x12 => Ok(Message::Transactions(Transactions::decode(msg_data)?)),
            0x13 => Ok(Message::GetBlockHeaders(GetBlockHeaders::decode(msg_data)?)),
            0x14 => Ok(Message::BlockHeaders(BlockHeaders::decode(msg_data)?)),
            0x15 => Ok(Message::GetBlockBodies(GetBlockBodies::decode(msg_data)?)),
<<<<<<< HEAD
            0x1F => Ok(Message::GetReceipts(GetReceipts::decode(msg_data)?)),
=======
            0x16 => Ok(Message::BlockBodies(BlockBodies::decode(msg_data)?)),
            0x18 => Ok(Message::NewPooledTransactionHashes(
                NewPooledTransactionHashes::decode(msg_data)?,
            )),
            0x19 => Ok(Message::GetPooledTransactions(
                GetPooledTransactions::decode(msg_data)?,
            )),
            0x20 => Ok(Message::Receipts(Receipts::decode(msg_data)?)),
>>>>>>> c3b0a52e
            0x21 => Ok(Message::GetAccountRange(GetAccountRange::decode(msg_data)?)),
            0x22 => Ok(Message::AccountRange(AccountRange::decode(msg_data)?)),
            0x23 => Ok(Message::GetStorageRanges(GetStorageRanges::decode(
                msg_data,
            )?)),
            0x24 => Ok(Message::StorageRanges(StorageRanges::decode(msg_data)?)),
            0x25 => Ok(Message::GetByteCodes(GetByteCodes::decode(msg_data)?)),
            0x26 => Ok(Message::ByteCodes(ByteCodes::decode(msg_data)?)),
            0x27 => Ok(Message::GetTrieNodes(GetTrieNodes::decode(msg_data)?)),
            0x28 => Ok(Message::TrieNodes(TrieNodes::decode(msg_data)?)),
            _ => Err(RLPDecodeError::MalformedData),
        }
    }

    pub fn encode(&self, buf: &mut dyn BufMut) -> Result<(), RLPEncodeError> {
        match self {
            Message::Hello(msg) => {
                0x00_u8.encode(buf);
                msg.encode(buf)
            }
            Message::Disconnect(msg) => {
                0x01_u8.encode(buf);
                msg.encode(buf)
            }
            Message::Ping(msg) => {
                0x02_u8.encode(buf);
                msg.encode(buf)
            }
            Message::Pong(msg) => {
                0x03_u8.encode(buf);
                msg.encode(buf)
            }
            Message::Status(msg) => {
                0x10_u8.encode(buf);
                msg.encode(buf)
            }
            Message::Transactions(msg) => {
                0x12_u8.encode(buf);
                msg.encode(buf)
            }
            Message::GetBlockHeaders(msg) => {
                0x13_u8.encode(buf);
                msg.encode(buf)
            }
            Message::BlockHeaders(msg) => {
                0x14_u8.encode(buf);
                msg.encode(buf)
            }
            Message::GetBlockBodies(msg) => {
                0x15_u8.encode(buf);
                msg.encode(buf)
            }
            Message::BlockBodies(msg) => {
                0x16_u8.encode(buf);
                msg.encode(buf)
            }
<<<<<<< HEAD
            Message::GetReceipts(msg) => {
                0x1F_u8.encode(buf);
=======
            Message::NewPooledTransactionHashes(msg) => {
                0x18_u8.encode(buf);
                msg.encode(buf)
            }
            Message::GetPooledTransactions(msg) => {
                0x19_u8.encode(buf);
>>>>>>> c3b0a52e
                msg.encode(buf)
            }
            Message::Receipts(msg) => {
                0x20_u8.encode(buf);
                msg.encode(buf)
            }
            Message::GetAccountRange(msg) => {
                0x21_u8.encode(buf);
                msg.encode(buf)
            }
            Message::AccountRange(msg) => {
                0x22_u8.encode(buf);
                msg.encode(buf)
            }
            Message::GetStorageRanges(msg) => {
                0x23_u8.encode(buf);
                msg.encode(buf)
            }
            Message::StorageRanges(msg) => {
                0x24_u8.encode(buf);
                msg.encode(buf)
            }
            Message::GetByteCodes(msg) => {
                0x25_u8.encode(buf);
                msg.encode(buf)
            }
            Message::ByteCodes(msg) => {
                0x26_u8.encode(buf);
                msg.encode(buf)
            }
            Message::GetTrieNodes(msg) => {
                0x27_u8.encode(buf);
                msg.encode(buf)
            }
            Message::TrieNodes(msg) => {
                0x28_u8.encode(buf);
                msg.encode(buf)
            }
        }
    }
}

impl Display for Message {
    fn fmt(&self, f: &mut std::fmt::Formatter<'_>) -> std::fmt::Result {
        match self {
            Message::Hello(_) => "p2p:Hello".fmt(f),
            Message::Disconnect(_) => "p2p:Disconnect".fmt(f),
            Message::Ping(_) => "p2p:Ping".fmt(f),
            Message::Pong(_) => "p2p:Pong".fmt(f),
            Message::Status(_) => "eth:Status".fmt(f),
            Message::GetBlockHeaders(_) => "eth:getBlockHeaders".fmt(f),
            Message::BlockHeaders(_) => "eth:BlockHeaders".fmt(f),
            Message::BlockBodies(_) => "eth:BlockBodies".fmt(f),
<<<<<<< HEAD
            Message::GetReceipts(_) => "eth:GetReceipts".fmt(f),
            Message::Receipts(_) => "eth:Receipts".fmt(f),
=======
            Message::NewPooledTransactionHashes(_) => "eth:NewPooledTransactionHashes".fmt(f),
            Message::GetPooledTransactions(_) => "eth::GetPooledTransactions".fmt(f),
>>>>>>> c3b0a52e
            Message::Transactions(_) => "eth:TransactionsMessage".fmt(f),
            Message::GetBlockBodies(_) => "eth:GetBlockBodies".fmt(f),
            Message::Receipts(_) => "eth:Receipts".fmt(f),
            Message::GetAccountRange(_) => "snap:GetAccountRange".fmt(f),
            Message::AccountRange(_) => "snap:AccountRange".fmt(f),
            Message::GetStorageRanges(_) => "snap:GetStorageRanges".fmt(f),
            Message::StorageRanges(_) => "snap:StorageRanges".fmt(f),
            Message::GetByteCodes(_) => "snap:GetByteCodes".fmt(f),
            Message::ByteCodes(_) => "snap:ByteCodes".fmt(f),
            Message::GetTrieNodes(_) => "snap:GetTrieNodes".fmt(f),
            Message::TrieNodes(_) => "snap:TrieNodes".fmt(f),
        }
    }
}<|MERGE_RESOLUTION|>--- conflicted
+++ resolved
@@ -3,11 +3,7 @@
 use std::fmt::Display;
 
 use super::eth::blocks::{BlockBodies, BlockHeaders, GetBlockBodies, GetBlockHeaders};
-<<<<<<< HEAD
 use super::eth::receipts::{GetReceipts, Receipts};
-=======
-use super::eth::receipts::Receipts;
->>>>>>> c3b0a52e
 use super::eth::status::StatusMessage;
 use super::eth::transactions::{GetPooledTransactions, NewPooledTransactionHashes, Transactions};
 use super::p2p::{DisconnectMessage, HelloMessage, PingMessage, PongMessage};
@@ -36,13 +32,10 @@
     Transactions(Transactions),
     GetBlockBodies(GetBlockBodies),
     BlockBodies(BlockBodies),
-<<<<<<< HEAD
     GetReceipts(GetReceipts),
-=======
+    Receipts(Receipts),
     NewPooledTransactionHashes(NewPooledTransactionHashes),
     GetPooledTransactions(GetPooledTransactions),
->>>>>>> c3b0a52e
-    Receipts(Receipts),
     // snap capability
     GetAccountRange(GetAccountRange),
     AccountRange(AccountRange),
@@ -76,9 +69,6 @@
             0x13 => Ok(Message::GetBlockHeaders(GetBlockHeaders::decode(msg_data)?)),
             0x14 => Ok(Message::BlockHeaders(BlockHeaders::decode(msg_data)?)),
             0x15 => Ok(Message::GetBlockBodies(GetBlockBodies::decode(msg_data)?)),
-<<<<<<< HEAD
-            0x1F => Ok(Message::GetReceipts(GetReceipts::decode(msg_data)?)),
-=======
             0x16 => Ok(Message::BlockBodies(BlockBodies::decode(msg_data)?)),
             0x18 => Ok(Message::NewPooledTransactionHashes(
                 NewPooledTransactionHashes::decode(msg_data)?,
@@ -86,8 +76,8 @@
             0x19 => Ok(Message::GetPooledTransactions(
                 GetPooledTransactions::decode(msg_data)?,
             )),
+            0x1F => Ok(Message::GetReceipts(GetReceipts::decode(msg_data)?)),
             0x20 => Ok(Message::Receipts(Receipts::decode(msg_data)?)),
->>>>>>> c3b0a52e
             0x21 => Ok(Message::GetAccountRange(GetAccountRange::decode(msg_data)?)),
             0x22 => Ok(Message::AccountRange(AccountRange::decode(msg_data)?)),
             0x23 => Ok(Message::GetStorageRanges(GetStorageRanges::decode(
@@ -144,17 +134,16 @@
                 0x16_u8.encode(buf);
                 msg.encode(buf)
             }
-<<<<<<< HEAD
+            Message::NewPooledTransactionHashes(msg) => {
+                0x18_u8.encode(buf);
+                msg.encode(buf)
+            }
+            Message::GetPooledTransactions(msg) => {
+                0x19_u8.encode(buf);
+                msg.encode(buf)
+            }
             Message::GetReceipts(msg) => {
                 0x1F_u8.encode(buf);
-=======
-            Message::NewPooledTransactionHashes(msg) => {
-                0x18_u8.encode(buf);
-                msg.encode(buf)
-            }
-            Message::GetPooledTransactions(msg) => {
-                0x19_u8.encode(buf);
->>>>>>> c3b0a52e
                 msg.encode(buf)
             }
             Message::Receipts(msg) => {
@@ -208,15 +197,11 @@
             Message::GetBlockHeaders(_) => "eth:getBlockHeaders".fmt(f),
             Message::BlockHeaders(_) => "eth:BlockHeaders".fmt(f),
             Message::BlockBodies(_) => "eth:BlockBodies".fmt(f),
-<<<<<<< HEAD
-            Message::GetReceipts(_) => "eth:GetReceipts".fmt(f),
-            Message::Receipts(_) => "eth:Receipts".fmt(f),
-=======
             Message::NewPooledTransactionHashes(_) => "eth:NewPooledTransactionHashes".fmt(f),
             Message::GetPooledTransactions(_) => "eth::GetPooledTransactions".fmt(f),
->>>>>>> c3b0a52e
             Message::Transactions(_) => "eth:TransactionsMessage".fmt(f),
             Message::GetBlockBodies(_) => "eth:GetBlockBodies".fmt(f),
+            Message::GetReceipts(_) => "eth:GetReceipts".fmt(f),
             Message::Receipts(_) => "eth:Receipts".fmt(f),
             Message::GetAccountRange(_) => "snap:GetAccountRange".fmt(f),
             Message::AccountRange(_) => "snap:AccountRange".fmt(f),

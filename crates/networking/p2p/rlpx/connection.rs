use std::sync::Arc;

use crate::{
    peer_channels::PeerChannels,
    rlpx::{
        eth::{
            backend,
            blocks::{BlockBodies, BlockHeaders},
            receipts::Receipts,
            transactions::Transactions,
        },
        handshake::encode_ack_message,
        message::Message,
        p2p::{self, DisconnectMessage, PingMessage, PongMessage},
        utils::id2pubkey,
    },
    snap::{
        process_account_range_request, process_byte_codes_request, process_storage_ranges_request,
        process_trie_nodes_request,
    },
    MAX_DISC_PACKET_SIZE,
};

use super::{
    error::RLPxError,
    eth::receipts::GetReceipts,
    eth::transactions::GetPooledTransactions,
    frame,
    handshake::{decode_ack_message, decode_auth_message, encode_auth_message},
    message::{self as rlpx},
    p2p::Capability,
    utils::{ecdh_xchng, pubkey2id},
};
use aes::cipher::KeyIvInit;
use ethrex_blockchain::mempool::{self};
use ethrex_core::{H256, H512};
use ethrex_rlp::decode::RLPDecode;
use ethrex_storage::Store;
use k256::{
    ecdsa::{RecoveryId, Signature, SigningKey, VerifyingKey},
    PublicKey, SecretKey,
};
use rand::random;
use sha3::{Digest, Keccak256};
use tokio::{
    io::{AsyncRead, AsyncReadExt, AsyncWrite, AsyncWriteExt},
    sync::{
        broadcast::{self, error::RecvError},
        mpsc, Mutex,
    },
    task,
    time::{sleep, Instant},
};
use tracing::{debug, error, warn};
const CAP_P2P: (Capability, u8) = (Capability::P2p, 5);
const CAP_ETH: (Capability, u8) = (Capability::Eth, 68);
const CAP_SNAP: (Capability, u8) = (Capability::Snap, 1);
const SUPPORTED_CAPABILITIES: [(Capability, u8); 3] = [CAP_P2P, CAP_ETH, CAP_SNAP];
const PERIODIC_TASKS_CHECK_INTERVAL: std::time::Duration = std::time::Duration::from_secs(15);

pub(crate) type Aes256Ctr64BE = ctr::Ctr64BE<aes::Aes256>;

/// Fully working RLPx connection.
pub(crate) struct RLPxConnection<S> {
    signer: SigningKey,
    state: RLPxConnectionState,
    stream: S,
    storage: Store,
    capabilities: Vec<(Capability, u8)>,
    next_periodic_task_check: Instant,
    /// Send end of the channel used to broadcast messages
    /// to other connected peers, is ok to have it here,
    /// since internally it's an Arc.
    /// The ID is to ignore the message sent from the same task.
    /// This is used both to send messages and to received broadcasted
    /// messages from other connections (sent from other peers).
    /// The receive end is instantiated after the handshake is completed
    /// under `handle_peer`.
    connection_broadcast_send: broadcast::Sender<(task::Id, Arc<Message>)>,
}

impl<S: AsyncWrite + AsyncRead + std::marker::Unpin> RLPxConnection<S> {
    fn new(
        signer: SigningKey,
        stream: S,
        state: RLPxConnectionState,
        storage: Store,
        connection_broadcast: broadcast::Sender<(task::Id, Arc<Message>)>,
    ) -> Self {
        Self {
            signer,
            state,
            stream,
            storage,
            capabilities: vec![],
            next_periodic_task_check: Instant::now() + PERIODIC_TASKS_CHECK_INTERVAL,
            connection_broadcast_send: connection_broadcast,
        }
    }

    pub fn receiver(
        signer: SigningKey,
        stream: S,
        storage: Store,
        connection_broadcast: broadcast::Sender<(task::Id, Arc<Message>)>,
    ) -> Self {
        let mut rng = rand::thread_rng();
        Self::new(
            signer,
            stream,
            RLPxConnectionState::Receiver(Receiver::new(
                H256::random_using(&mut rng),
                SecretKey::random(&mut rng),
            )),
            storage,
            connection_broadcast,
        )
    }

    pub async fn initiator(
        signer: SigningKey,
        msg: &[u8],
        stream: S,
        storage: Store,
        connection_broadcast_send: broadcast::Sender<(task::Id, Arc<Message>)>,
    ) -> Result<Self, RLPxError> {
        let mut rng = rand::thread_rng();
        let digest = Keccak256::digest(msg.get(65..).ok_or(RLPxError::InvalidMessageLength())?);
        let signature = &Signature::from_bytes(
            msg.get(..64)
                .ok_or(RLPxError::InvalidMessageLength())?
                .into(),
        )?;
        let rid = RecoveryId::from_byte(*msg.get(64).ok_or(RLPxError::InvalidMessageLength())?)
            .ok_or(RLPxError::InvalidRecoveryId())?;
        let peer_pk = VerifyingKey::recover_from_prehash(&digest, signature, rid)?;
        let state = RLPxConnectionState::Initiator(Initiator::new(
            H256::random_using(&mut rng),
            SecretKey::random(&mut rng),
            pubkey2id(&peer_pk.into()),
        ));
        Ok(RLPxConnection::new(
            signer,
            stream,
            state,
            storage,
            connection_broadcast_send,
        ))
    }

    /// Starts a handshake and runs the peer connection.
    /// It runs in it's own task and blocks until the connection is dropped
    pub async fn start_peer(&mut self, table: Arc<Mutex<crate::kademlia::KademliaTable>>) {
        // Perform handshake
        if let Err(e) = self.handshake().await {
            self.peer_conn_failed("Handshake failed", e, table).await;
        } else {
            // Handshake OK: handle connection
            // Create channels to communicate directly to the peer
            let (peer_channels, sender, receiver) = PeerChannels::create();
            let Ok(node_id) = self.get_remote_node_id() else {
                return self
                    .peer_conn_failed(
                        "Error during RLPx connection",
                        RLPxError::InvalidState(),
                        table,
                    )
                    .await;
            };
            let capabilities = self.capabilities.iter().map(|(cap, _)| *cap).collect();
            table
                .lock()
                .await
                .init_backend_communication(node_id, peer_channels, capabilities);
            if let Err(e) = self.handle_peer_conn(sender, receiver).await {
                self.peer_conn_failed("Error during RLPx connection", e, table)
                    .await;
            }
        }
    }

    async fn peer_conn_failed(
        &mut self,
        error_text: &str,
        error: RLPxError,
        table: Arc<Mutex<crate::kademlia::KademliaTable>>,
    ) {
        self.send(Message::Disconnect(DisconnectMessage {
            reason: self.match_disconnect_reason(&error),
        }))
        .await
        .unwrap_or_else(|e| error!("Could not send Disconnect message: ({e})."));
        if let Ok(node_id) = self.get_remote_node_id() {
            // Discard peer from kademlia table
            error!("{error_text}: ({error}), discarding peer {node_id}");
            table.lock().await.replace_peer(node_id);
        } else {
            error!("{error_text}: ({error}), unknown peer")
        }
    }

    fn match_disconnect_reason(&self, error: &RLPxError) -> Option<u8> {
        match error {
            RLPxError::RLPDecodeError(_) => Some(2_u8),
            // TODO build a proper matching between error types and disconnection reasons
            _ => None,
        }
    }

    async fn handshake(&mut self) -> Result<(), RLPxError> {
        match &self.state {
            RLPxConnectionState::Initiator(_) => {
                self.send_auth().await?;
                self.receive_ack().await?;
            }
            RLPxConnectionState::Receiver(_) => {
                self.receive_auth().await?;
                self.send_ack().await?;
            }
            _ => {
                return Err(RLPxError::HandshakeError(
                    "Invalid connection state for handshake".to_string(),
                ))
            }
        };
        debug!("Completed handshake!");

        self.exchange_hello_messages().await?;
        Ok(())
    }

    async fn exchange_hello_messages(&mut self) -> Result<(), RLPxError> {
        let hello_msg = Message::Hello(p2p::HelloMessage::new(
            SUPPORTED_CAPABILITIES.to_vec(),
            PublicKey::from(self.signer.verifying_key()),
        ));

        self.send(hello_msg).await?;

        // Receive Hello message
        match self.receive().await? {
            Message::Hello(hello_message) => {
                self.capabilities = hello_message.capabilities;

                // Check if we have any capability in common
                for cap in self.capabilities.clone() {
                    if SUPPORTED_CAPABILITIES.contains(&cap) {
                        return Ok(());
                    }
                }
                // Return error if not
                Err(RLPxError::HandshakeError(
                    "No matching capabilities".to_string(),
                ))
            }
<<<<<<< HEAD
            Message::Disconnect(disconnect) => {
                // Check if the disconnect is due to already being connected:
                if disconnect.reason.is_some_and(|r| r ==0x05) {
                    warn!("Tried to connect to already connected peer");
                }
                Err(RLPxError::HandshakeError(format!(
                "Peer disconnected due to: {}",
                disconnect.reason()
            )))
        }
=======
            Message::Disconnect(disconnect) => Err(RLPxError::HandshakeError(format!(
                "Peer disconnected due to: {}",
                disconnect.reason()
            ))),
>>>>>>> 74ea3b37
            _ => {
                // Fail if it is not a hello message
                Err(RLPxError::HandshakeError(
                    "Expected Hello message".to_string(),
                ))
            }
        }
    }


    async fn handle_peer_conn(
        &mut self,
        sender: mpsc::Sender<rlpx::Message>,
        mut receiver: mpsc::Receiver<rlpx::Message>,
    ) -> Result<(), RLPxError> {
        if let RLPxConnectionState::Established(_) = &self.state {
            self.init_peer_conn().await?;
            debug!("Started peer main loop");
            // Wait for eth status message or timeout.
            let mut broadcaster_receive = {
                if self.capabilities.contains(&CAP_ETH) {
                    Some(self.connection_broadcast_send.subscribe())
                } else {
                    None
                }
            };

            // Status message received, start listening for connections,
            // and subscribe this connection to the broadcasting.
            loop {
                tokio::select! {
                    // TODO check if this is cancel safe, and fix it if not.
                    message = self.receive() => {
                        let _ = self.handle_message(message?, sender.clone()).await;
                    }
                    // This is not ideal, but using the receiver without
                    // this function call, causes the loop to take ownwership
                    // of the variable and the compiler will complain about it,
                    // with this function, we avoid that.
                    // If the broadcaster is Some (i.e. we're connected to a peer that supports an eth protocol),
                    // we'll receive broadcasted messages from another connections through a channel, otherwise
                    // the function below will yield immediately but the select will not match and
                    // ignore the returned value.
                    Some(broadcasted_msg) = Self::maybe_wait_for_broadcaster(&mut broadcaster_receive) => {
                        self.handle_broadcast(broadcasted_msg.unwrap()).await.unwrap()
                    }
                    Some(message) = receiver.recv() => {
                        self.send(message).await?;
                    }
                    _ = sleep(PERIODIC_TASKS_CHECK_INTERVAL) => {
                        // no progress on other tasks, yield control to check
                        // periodic tasks
                    }
                }
                self.check_periodic_tasks().await?;
            }
        } else {
            Err(RLPxError::InvalidState())
        }
    }

    async fn maybe_wait_for_broadcaster(
        receiver: &mut Option<broadcast::Receiver<(task::Id, Arc<Message>)>>,
    ) -> Option<Result<(task::Id, Arc<Message>), RecvError>> {
        match receiver {
            None => None,
            Some(rec) => Some(rec.recv().await),
        }
    }

    fn get_remote_node_id(&self) -> Result<H512, RLPxError> {
        if let RLPxConnectionState::Established(state) = &self.state {
            Ok(state.remote_node_id)
        } else {
            Err(RLPxError::InvalidState())
        }
    }

    async fn check_periodic_tasks(&mut self) -> Result<(), RLPxError> {
        if Instant::now() >= self.next_periodic_task_check {
            self.send(Message::Ping(PingMessage {})).await?;
            debug!("Ping sent");
            self.next_periodic_task_check = Instant::now() + PERIODIC_TASKS_CHECK_INTERVAL;
        };
        Ok(())
    }

    async fn handle_message(
        &mut self,
        message: Message,
        sender: mpsc::Sender<Message>,
    ) -> Result<(), RLPxError> {
        let peer_supports_eth = self.capabilities.contains(&CAP_ETH);
        match message {
            Message::Disconnect(msg_data) => {
                debug!("Received Disconnect: {}", msg_data.reason());
                // Returning a Disconnect error to be handled later at the call stack
                return Err(RLPxError::Disconnect());
            }
            Message::Ping(_) => {
                self.send(Message::Pong(PongMessage {})).await?;
                debug!("Pong sent");
            }
            Message::Pong(_) => {
                // We ignore received Pong messages
            }
            Message::Status(msg_data) if !peer_supports_eth => {
                backend::validate_status(msg_data, &self.storage)?
            }
            Message::GetAccountRange(req) => {
                let response = process_account_range_request(req, self.storage.clone())?;
                self.send(Message::AccountRange(response)).await?
            }
            // TODO(#1129) Add the transaction to the mempool once received.
            Message::Transactions(txs) if peer_supports_eth => {
                for tx in &txs.transactions {
                    mempool::add_transaction(tx.clone(), &self.storage)?;
                }
                self.broadcast_message(Message::Transactions(txs)).await?;
            }
            Message::GetBlockHeaders(msg_data) if peer_supports_eth => {
                let response = BlockHeaders {
                    id: msg_data.id,
                    block_headers: msg_data.fetch_headers(&self.storage),
                };
                self.send(Message::BlockHeaders(response)).await?;
            }
            Message::GetBlockBodies(msg_data) if peer_supports_eth => {
                let response = BlockBodies {
                    id: msg_data.id,
                    block_bodies: msg_data.fetch_blocks(&self.storage),
                };
                self.send(Message::BlockBodies(response)).await?;
            }
            Message::GetReceipts(GetReceipts { id, block_hashes }) if peer_supports_eth => {
                let receipts: Result<_, _> = block_hashes
                    .iter()
                    .map(|hash| self.storage.get_receipts_for_block(hash))
                    .collect();
                let response = Receipts {
                    id,
                    receipts: receipts?,
                };
                self.send(Message::Receipts(response)).await?;
            }
            Message::NewPooledTransactionHashes(new_pooled_transaction_hashes)
                if peer_supports_eth =>
            {
                //TODO(#1415): evaluate keeping track of requests to avoid sending the same twice.
                let hashes =
                    new_pooled_transaction_hashes.get_transactions_to_request(&self.storage)?;

                //TODO(#1416): Evaluate keeping track of the request-id.
                let request = GetPooledTransactions::new(random(), hashes);
                self.send(Message::GetPooledTransactions(request)).await?;
            }
            Message::GetPooledTransactions(msg) => {
                let response = msg.handle(&self.storage)?;
                self.send(Message::PooledTransactions(response)).await?;
            }
            Message::PooledTransactions(msg) if peer_supports_eth => {
                msg.handle(&self.storage)?;
            }
            Message::GetStorageRanges(req) => {
                let response = process_storage_ranges_request(req, self.storage.clone())?;
                self.send(Message::StorageRanges(response)).await?
            }
            Message::GetByteCodes(req) => {
                let response = process_byte_codes_request(req, self.storage.clone())?;
                self.send(Message::ByteCodes(response)).await?
            }
            Message::GetTrieNodes(req) => {
                let response = process_trie_nodes_request(req, self.storage.clone())?;
                self.send(Message::TrieNodes(response)).await?
            }
            // Send response messages to the backend
            message @ Message::AccountRange(_)
            | message @ Message::StorageRanges(_)
            | message @ Message::ByteCodes(_)
            | message @ Message::TrieNodes(_)
            | message @ Message::BlockBodies(_)
            | message @ Message::BlockHeaders(_)
            | message @ Message::Receipts(_) => sender.send(message).await?,
            // TODO: Add new message types and handlers as they are implemented
            message => return Err(RLPxError::MessageNotHandled(format!("{message}"))),
        };
        Ok(())
    }

    async fn handle_broadcast(
        &mut self,
        (id, broadcasted_msg): (task::Id, Arc<Message>),
    ) -> Result<(), RLPxError> {
        if id != tokio::task::id() {
            match broadcasted_msg.as_ref() {
                Message::Transactions(ref txs) => {
                    // TODO(#1131): Avoid cloning this vector.
                    let cloned = txs.transactions.clone();
                    let new_msg = Message::Transactions(Transactions {
                        transactions: cloned,
                    });
                    self.send(new_msg).await?;
                }
                msg => {
                    error!("Unsupported message was broadcasted: {msg}");
                    return Err(RLPxError::BroadcastError(format!(
                        "Non-supported message broadcasted {}",
                        msg
                    )));
                }
            }
        }
        Ok(())
    }

    async fn init_peer_conn(&mut self) -> Result<(), RLPxError> {
        // Sending eth Status if peer supports it
        if self.capabilities.contains(&CAP_ETH) {
            let status = backend::get_status(&self.storage)?;
            debug!("Sending status");
            self.send(Message::Status(status)).await?;
            // The next immediate message in the ETH protocol is the
            // status, reference here:
            // https://github.com/ethereum/devp2p/blob/master/caps/eth.md#status-0x00
            match self.receive().await? {
                Message::Status(msg_data) => {
                    // TODO: Check message status is correct.
                    debug!("Received Status");
                    backend::validate_status(msg_data, &self.storage)?
                }
                Message::Disconnect(disconnect) => {
                    return Err(RLPxError::HandshakeError(format!(
                        "Peer disconnected due to: {}",
                        disconnect.reason()
                    )))
                }
                _ => {
                    return Err(RLPxError::HandshakeError(
                        "Expected a Status message".to_string(),
                    ))
                }
            }
        }
        Ok(())
    }

    async fn send_auth(&mut self) -> Result<(), RLPxError> {
        if let RLPxConnectionState::Initiator(initiator_state) = &self.state {
            let secret_key: SecretKey = self.signer.clone().into();
            let peer_pk =
                id2pubkey(initiator_state.remote_node_id).ok_or(RLPxError::InvalidPeerId())?;

            // Clonning previous state to avoid ownership issues
            let previous_state = initiator_state.clone();

            let msg = encode_auth_message(
                &secret_key,
                previous_state.nonce,
                &peer_pk,
                &previous_state.ephemeral_key,
            )?;

            self.send_handshake_msg(&msg).await?;

            self.state =
                RLPxConnectionState::InitiatedAuth(InitiatedAuth::new(previous_state, msg));
            Ok(())
        } else {
            Err(RLPxError::InvalidState())
        }
    }

    async fn send_ack(&mut self) -> Result<(), RLPxError> {
        if let RLPxConnectionState::ReceivedAuth(received_auth_state) = &self.state {
            let peer_pk =
                id2pubkey(received_auth_state.remote_node_id).ok_or(RLPxError::InvalidPeerId())?;

            // Clonning previous state to avoid ownership issues
            let previous_state = received_auth_state.clone();

            let msg = encode_ack_message(
                &previous_state.local_ephemeral_key,
                previous_state.local_nonce,
                &peer_pk,
            )?;

            self.send_handshake_msg(&msg).await?;

            self.state = RLPxConnectionState::Established(Box::new(Established::for_receiver(
                previous_state,
                msg,
            )));
            Ok(())
        } else {
            Err(RLPxError::InvalidState())
        }
    }

    async fn receive_auth(&mut self) -> Result<(), RLPxError> {
        if let RLPxConnectionState::Receiver(receiver_state) = &self.state {
            let secret_key: SecretKey = self.signer.clone().into();
            // Clonning previous state to avoid ownership issues
            let previous_state = receiver_state.clone();
            let msg_bytes = self.receive_handshake_msg().await?;
            let size_data = &msg_bytes
                .get(..2)
                .ok_or(RLPxError::InvalidMessageLength())?;
            let msg = &msg_bytes
                .get(2..)
                .ok_or(RLPxError::InvalidMessageLength())?;
            let (auth, remote_ephemeral_key) = decode_auth_message(&secret_key, msg, size_data)?;

            // Build next state
            self.state = RLPxConnectionState::ReceivedAuth(ReceivedAuth::new(
                previous_state,
                auth.node_id,
                msg_bytes.to_owned(),
                auth.nonce,
                remote_ephemeral_key,
            ));
            Ok(())
        } else {
            Err(RLPxError::InvalidState())
        }
    }

    async fn receive_ack(&mut self) -> Result<(), RLPxError> {
        if let RLPxConnectionState::InitiatedAuth(initiated_auth_state) = &self.state {
            let secret_key: SecretKey = self.signer.clone().into();
            // Clonning previous state to avoid ownership issues
            let previous_state = initiated_auth_state.clone();
            let msg_bytes = self.receive_handshake_msg().await?;
            let size_data = &msg_bytes
                .get(..2)
                .ok_or(RLPxError::InvalidMessageLength())?;
            let msg = &msg_bytes
                .get(2..)
                .ok_or(RLPxError::InvalidMessageLength())?;
            let ack = decode_ack_message(&secret_key, msg, size_data)?;
            let remote_ephemeral_key = ack
                .get_ephemeral_pubkey()
                .ok_or(RLPxError::NotFound("Remote ephemeral key".to_string()))?;
            // Build next state
            self.state = RLPxConnectionState::Established(Box::new(Established::for_initiator(
                previous_state,
                msg_bytes.to_owned(),
                ack.nonce,
                remote_ephemeral_key,
            )));
            Ok(())
        } else {
            Err(RLPxError::InvalidState())
        }
    }

    async fn send_handshake_msg(&mut self, msg: &[u8]) -> Result<(), RLPxError> {
        self.stream
            .write_all(msg)
            .await
            .map_err(|_| RLPxError::ConnectionError("Could not send message".to_string()))?;
        Ok(())
    }

    async fn receive_handshake_msg(&mut self) -> Result<Vec<u8>, RLPxError> {
        let mut buf = vec![0; MAX_DISC_PACKET_SIZE];

        // Read the message's size
        self.stream.read_exact(&mut buf[..2]).await.map_err(|e| {
            RLPxError::ConnectionError(format!(
                "Connection dropped. Failed to read handshake message size: {}",
                e
            ))
        })?;
        let ack_data = [buf[0], buf[1]];
        let msg_size = u16::from_be_bytes(ack_data) as usize;

        // Read the rest of the message
        self.stream
            .read_exact(&mut buf[2..msg_size + 2])
            .await
            .map_err(|e| {
                RLPxError::ConnectionError(format!(
                    "Connection dropped. Failed to read the rest of the handshake message: {}.",
                    e
                ))
            })?;
        let ack_bytes = &buf[..msg_size + 2];
        Ok(ack_bytes.to_vec())
    }

    async fn send(&mut self, message: rlpx::Message) -> Result<(), RLPxError> {
        if let RLPxConnectionState::Established(state) = &mut self.state {
            let mut frame_buffer = vec![];
            message.encode(&mut frame_buffer)?;
            frame::write(frame_buffer, state, &mut self.stream).await?;
            Ok(())
        } else {
            Err(RLPxError::InvalidState())
        }
    }

    async fn receive(&mut self) -> Result<rlpx::Message, RLPxError> {
        if let RLPxConnectionState::Established(state) = &mut self.state {
            let frame_data = frame::read(state, &mut self.stream).await?;
            let (msg_id, msg_data): (u8, _) = RLPDecode::decode_unfinished(&frame_data)?;
            Ok(rlpx::Message::decode(msg_id, msg_data)?)
        } else {
            Err(RLPxError::InvalidState())
        }
    }

    pub async fn broadcast_message(&self, msg: Message) -> Result<(), RLPxError> {
        match msg {
            txs_msg @ Message::Transactions(_) => {
                let txs = Arc::new(txs_msg);
                let task_id = tokio::task::id();
                let Ok(_) = self.connection_broadcast_send.send((task_id, txs)) else {
                    error!("Could not broadcast message in task!");
                    return Err(RLPxError::BroadcastError(
                        "Could not broadcast received transactions".to_owned(),
                    ));
                };
                Ok(())
            }
            msg => {
                error!("Non supported message: {msg} was tried to be broadcasted");
                Err(RLPxError::BroadcastError(format!(
                    "Broadcasting for msg: {msg} is not supported"
                )))
            }
        }
    }
}

enum RLPxConnectionState {
    Initiator(Initiator),
    Receiver(Receiver),
    ReceivedAuth(ReceivedAuth),
    InitiatedAuth(InitiatedAuth),
    Established(Box<Established>),
}

#[derive(Clone)]
struct Receiver {
    pub(crate) nonce: H256,
    pub(crate) ephemeral_key: SecretKey,
}

impl Receiver {
    pub fn new(nonce: H256, ephemeral_key: SecretKey) -> Self {
        Self {
            nonce,
            ephemeral_key,
        }
    }
}

#[derive(Clone)]
struct Initiator {
    pub(crate) nonce: H256,
    pub(crate) ephemeral_key: SecretKey,
    pub(crate) remote_node_id: H512,
}

impl Initiator {
    pub fn new(nonce: H256, ephemeral_key: SecretKey, remote_node_id: H512) -> Self {
        Self {
            nonce,
            ephemeral_key,
            remote_node_id,
        }
    }
}

#[derive(Clone)]
struct ReceivedAuth {
    pub(crate) local_nonce: H256,
    pub(crate) local_ephemeral_key: SecretKey,
    pub(crate) remote_node_id: H512,
    pub(crate) remote_nonce: H256,
    pub(crate) remote_ephemeral_key: PublicKey,
    pub(crate) remote_init_message: Vec<u8>,
}

impl ReceivedAuth {
    pub fn new(
        previous_state: Receiver,
        remote_node_id: H512,
        remote_init_message: Vec<u8>,
        remote_nonce: H256,
        remote_ephemeral_key: PublicKey,
    ) -> Self {
        Self {
            local_nonce: previous_state.nonce,
            local_ephemeral_key: previous_state.ephemeral_key,
            remote_node_id,
            remote_nonce,
            remote_ephemeral_key,
            remote_init_message,
        }
    }
}

#[derive(Clone)]
struct InitiatedAuth {
    pub(crate) remote_node_id: H512,
    pub(crate) local_nonce: H256,
    pub(crate) local_ephemeral_key: SecretKey,
    pub(crate) local_init_message: Vec<u8>,
}

impl InitiatedAuth {
    pub fn new(previous_state: Initiator, local_init_message: Vec<u8>) -> Self {
        Self {
            remote_node_id: previous_state.remote_node_id,
            local_nonce: previous_state.nonce,
            local_ephemeral_key: previous_state.ephemeral_key,
            local_init_message,
        }
    }
}

pub struct Established {
    pub remote_node_id: H512,
    pub(crate) mac_key: H256,
    pub ingress_mac: Keccak256,
    pub egress_mac: Keccak256,
    pub ingress_aes: Aes256Ctr64BE,
    pub egress_aes: Aes256Ctr64BE,
}

impl Established {
    fn for_receiver(previous_state: ReceivedAuth, init_message: Vec<u8>) -> Self {
        // keccak256(nonce || initiator-nonce)
        // Remote node is initator
        let hashed_nonces = Keccak256::digest(
            [previous_state.local_nonce.0, previous_state.remote_nonce.0].concat(),
        )
        .into();

        Self::new(
            previous_state.remote_node_id,
            init_message,
            previous_state.local_nonce,
            previous_state.local_ephemeral_key,
            hashed_nonces,
            previous_state.remote_init_message,
            previous_state.remote_nonce,
            previous_state.remote_ephemeral_key,
        )
    }

    fn for_initiator(
        previous_state: InitiatedAuth,
        remote_init_message: Vec<u8>,
        remote_nonce: H256,
        remote_ephemeral_key: PublicKey,
    ) -> Self {
        // keccak256(nonce || initiator-nonce)
        // Local node is initator
        let hashed_nonces =
            Keccak256::digest([remote_nonce.0, previous_state.local_nonce.0].concat()).into();

        Self::new(
            previous_state.remote_node_id,
            previous_state.local_init_message,
            previous_state.local_nonce,
            previous_state.local_ephemeral_key,
            hashed_nonces,
            remote_init_message,
            remote_nonce,
            remote_ephemeral_key,
        )
    }

    #[allow(clippy::too_many_arguments)]
    fn new(
        remote_node_id: H512,
        local_init_message: Vec<u8>,
        local_nonce: H256,
        local_ephemeral_key: SecretKey,
        hashed_nonces: [u8; 32],
        remote_init_message: Vec<u8>,
        remote_nonce: H256,
        remote_ephemeral_key: PublicKey,
    ) -> Self {
        let ephemeral_key_secret = ecdh_xchng(&local_ephemeral_key, &remote_ephemeral_key);

        // shared-secret = keccak256(ephemeral-key || keccak256(nonce || initiator-nonce))
        let shared_secret =
            Keccak256::digest([ephemeral_key_secret, hashed_nonces].concat()).into();
        // aes-secret = keccak256(ephemeral-key || shared-secret)
        let aes_key =
            H256(Keccak256::digest([ephemeral_key_secret, shared_secret].concat()).into());
        // mac-secret = keccak256(ephemeral-key || aes-secret)
        let mac_key = H256(Keccak256::digest([ephemeral_key_secret, aes_key.0].concat()).into());

        // egress-mac = keccak256.init((mac-secret ^ remote-nonce) || auth)
        let egress_mac = Keccak256::default()
            .chain_update(mac_key ^ remote_nonce)
            .chain_update(&local_init_message);

        // ingress-mac = keccak256.init((mac-secret ^ initiator-nonce) || ack)
        let ingress_mac = Keccak256::default()
            .chain_update(mac_key ^ local_nonce)
            .chain_update(&remote_init_message);

        let ingress_aes = <Aes256Ctr64BE as KeyIvInit>::new(&aes_key.0.into(), &[0; 16].into());
        let egress_aes = ingress_aes.clone();
        Self {
            remote_node_id,
            mac_key,
            ingress_mac,
            egress_mac,
            ingress_aes,
            egress_aes,
        }
    }
}<|MERGE_RESOLUTION|>--- conflicted
+++ resolved
@@ -253,23 +253,10 @@
                     "No matching capabilities".to_string(),
                 ))
             }
-<<<<<<< HEAD
-            Message::Disconnect(disconnect) => {
-                // Check if the disconnect is due to already being connected:
-                if disconnect.reason.is_some_and(|r| r ==0x05) {
-                    warn!("Tried to connect to already connected peer");
-                }
-                Err(RLPxError::HandshakeError(format!(
-                "Peer disconnected due to: {}",
-                disconnect.reason()
-            )))
-        }
-=======
             Message::Disconnect(disconnect) => Err(RLPxError::HandshakeError(format!(
                 "Peer disconnected due to: {}",
                 disconnect.reason()
             ))),
->>>>>>> 74ea3b37
             _ => {
                 // Fail if it is not a hello message
                 Err(RLPxError::HandshakeError(

--- conflicted
+++ resolved
@@ -8,38 +8,6 @@
     cipher::{BlockEncrypt as _, KeyInit as _, KeyIvInit, StreamCipher as _},
     Aes256Enc,
 };
-<<<<<<< HEAD
-use ethrex_core::H128;
-use ethrex_rlp::encode::RLPEncode as _;
-use sha3::Digest as _;
-use tokio::io::{AsyncRead, AsyncReadExt, AsyncWrite, AsyncWriteExt};
-use tracing::{debug, warn};
-
-use super::{connection::Established, error::RLPxError};
-
-pub(crate) async fn write<S: AsyncWrite + std::marker::Unpin>(
-    mut frame_data: Vec<u8>,
-    state: &mut Established,
-    stream: &mut S,
-) -> Result<(), RLPxError> {
-    let mac_aes_cipher = Aes256Enc::new_from_slice(&state.mac_key.0)?;
-
-    // header = frame-size || header-data || header-padding
-    let mut header = Vec::with_capacity(32);
-    let frame_size = frame_data.len().to_be_bytes();
-    header.extend_from_slice(&frame_size[5..8]);
-
-    // header-data = [capability-id, context-id]  (both always zero)
-    let header_data = (0_u8, 0_u8);
-    header_data.encode(&mut header);
-
-    header.resize(16, 0);
-    state.egress_aes.apply_keystream(&mut header[..16]);
-
-    let header_mac_seed =
-        {
-            let mac_digest: [u8; 16] = state.egress_mac.clone().finalize()[..16]
-=======
 use bytes::{Buf, BytesMut};
 use ethrex_core::{H128, H256};
 use ethrex_rlp::{decode::RLPDecode, encode::RLPEncode as _};
@@ -282,7 +250,6 @@
 
         let header_mac_seed = {
             let mac_digest: [u8; 16] = self.egress_mac.clone().finalize()[..16]
->>>>>>> bdab7259
                 .try_into()
                 .map_err(|_| RLPxError::CryptographyError("Invalid mac digest".to_owned()))?;
             let mut seed = mac_digest.into();
@@ -296,93 +263,8 @@
         let header_mac = self.egress_mac.clone().finalize();
         header.extend_from_slice(&header_mac[..16]);
 
-<<<<<<< HEAD
-pub(crate) async fn read<S: AsyncRead + std::marker::Unpin>(
-    state: &mut Established,
-    stream: &mut S,
-) -> Result<Vec<u8>, RLPxError> {
-    let mac_aes_cipher = Aes256Enc::new_from_slice(&state.mac_key.0)?;
-
-    // Receive the message's frame header
-    let mut frame_header = [0; 32];
-    stream.read_exact(&mut frame_header).await.map_err(|e| {
-        RLPxError::ConnectionError(format!(
-            "Connection dropped. Failed to read message frame header: {}",
-            e
-        ))
-    })?;
-    // Both are padded to the block's size (16 bytes)
-    let (header_ciphertext, header_mac) = frame_header.split_at_mut(16);
-
-    // Validate MAC header
-    // header-mac-seed = aes(mac-secret, keccak256.digest(egress-mac)[:16]) ^ header-ciphertext
-    let header_mac_seed = {
-        let mac_digest: [u8; 16] = state.ingress_mac.clone().finalize()[..16]
-            .try_into()
-            .map_err(|_| RLPxError::CryptographyError("Invalid mac digest".to_owned()))?;
-        let mut seed = mac_digest.into();
-        mac_aes_cipher.encrypt_block(&mut seed);
-        (H128(seed.into())
-            ^ H128(header_ciphertext.try_into().map_err(|_| {
-                RLPxError::CryptographyError("Invalid header ciphertext length".to_owned())
-            })?))
-        .0
-    };
-
-    // ingress-mac = keccak256.update(ingress-mac, header-mac-seed)
-    state.ingress_mac.update(header_mac_seed);
-
-    // header-mac = keccak256.digest(egress-mac)[:16]
-    let expected_header_mac = H128(
-        state.ingress_mac.clone().finalize()[..16]
-            .try_into()
-            .map_err(|_| RLPxError::CryptographyError("Invalid header mac".to_owned()))?,
-    );
-
-    if header_mac != expected_header_mac.0 {
-        debug!("Mismatched mac");
-    }
-
-    let header_text = header_ciphertext;
-    state.ingress_aes.apply_keystream(header_text);
-
-    // header-data = [capability-id, context-id]
-    // Both are unused, and always zero
-    //assert_eq!(&header_text[3..6], &(0_u8, 0_u8).encode_to_vec());
-
-    let frame_size: usize = u32::from_be_bytes([0, header_text[0], header_text[1], header_text[2]])
-        .try_into()
-        .map_err(|_| RLPxError::CryptographyError("Invalid frame size".to_owned()))?;
-    // Receive the hello message
-    let padded_size = frame_size.next_multiple_of(16);
-    let mut frame_data = vec![0; padded_size + 16];
-    stream.read_exact(&mut frame_data).await.map_err(|e| {
-        RLPxError::ConnectionError(format!(
-            "Connection dropped. Failed to read the hello message: {}",
-            e
-        ))
-    })?;
-    let (frame_ciphertext, frame_mac) = frame_data.split_at_mut(padded_size);
-
-    // check MAC
-    #[allow(clippy::needless_borrows_for_generic_args)]
-    state.ingress_mac.update(&frame_ciphertext);
-    let frame_mac_seed = {
-        let mac_digest: [u8; 16] = state.ingress_mac.clone().finalize()[..16]
-            .try_into()
-            .map_err(|_| RLPxError::CryptographyError("Invalid mac digest".to_owned()))?;
-        let mut seed = mac_digest.into();
-        mac_aes_cipher.encrypt_block(&mut seed);
-        (H128(seed.into()) ^ H128(mac_digest)).0
-    };
-    state.ingress_mac.update(frame_mac_seed);
-    let expected_frame_mac: [u8; 16] = state.ingress_mac.clone().finalize()[..16]
-        .try_into()
-        .map_err(|_| RLPxError::CryptographyError("Invalid frame mac".to_owned()))?;
-=======
         // Write header
         buffer.extend_from_slice(&header);
->>>>>>> bdab7259
 
         // Pad to next multiple of 16
         frame_data.resize(frame_data.len().next_multiple_of(16), 0);

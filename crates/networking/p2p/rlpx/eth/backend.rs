--- conflicted
+++ resolved
@@ -73,11 +73,6 @@
         ));
     }
     // Check ForkID
-<<<<<<< HEAD
-    // TODO: This is a hacky fix for the problem reported in https://github.com/lambdaclass/ethrex/issues/1685
-    if msg_data.fork_id != fork_id {
-        warn!("Fork Id Hash does not match")
-=======
     if !fork_id.is_valid(
         msg_data.fork_id,
         latest_block_number,
@@ -86,7 +81,6 @@
         genesis,
     ) {
         return Err(RLPxError::HandshakeError("Invalid Fork Id".to_string()));
->>>>>>> fc50771d
     }
 
     Ok(())

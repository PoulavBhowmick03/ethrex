--- conflicted
+++ resolved
@@ -31,14 +31,7 @@
 
 pub async fn start_proof_data_provider(store: Store) {
     let config = ProofDataProviderConfig::from_env().expect("ProofDataProviderConfig::from_env()");
-<<<<<<< HEAD
-    let proof_data_provider = ProofDataProvider::new_from_config(config, store);
-    proof_data_provider
-        .start()
-        .await
-        .expect("proof_data_provider.start()");
-=======
-    let proof_data_provider = ProofDataProvider::new_from_config(config.clone());
+    let proof_data_provider = ProofDataProvider::new_from_config(config.clone(), store.clone());
 
     let (tx, rx) = mpsc::channel();
 
@@ -52,7 +45,6 @@
     ProofDataProvider::handle_sigint(tx, config).await;
 
     tokio::try_join!(server).expect("tokio::try_join!()");
->>>>>>> 9847d7cd
 }
 
 #[derive(Debug, Serialize, Deserialize)]

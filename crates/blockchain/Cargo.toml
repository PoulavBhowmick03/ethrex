[package]
name = "ethereum_rust-blockchain"
version = "0.1.0"
edition = "2021"

# See more keys and their definitions at https://doc.rust-lang.org/cargo/reference/manifest.html

[dependencies]
thiserror.workspace = true
ethereum_rust-rlp.workspace = true
sha3.workspace = true
tracing.workspace = true
<<<<<<< HEAD

# FIXME: It is necessary not to re-use the workspace definitions.
ethereum_rust-core = { path = "../common", default-features = false }
ethereum_rust-storage = { path = "../storage/store", default-features = false }
ethereum_rust-vm = { path = "../vm", default-features = false }
=======
bytes.workspace = true
>>>>>>> 75dc40e7

[lib]
path = "./blockchain.rs"

[features]
default = ["libmdbx"]
libmdbx = [
    "ethereum_rust-core/libmdbx",
    "ethereum_rust-storage/libmdbx",
    "ethereum_rust-vm/libmdbx",
]<|MERGE_RESOLUTION|>--- conflicted
+++ resolved
@@ -10,15 +10,13 @@
 ethereum_rust-rlp.workspace = true
 sha3.workspace = true
 tracing.workspace = true
-<<<<<<< HEAD
 
 # FIXME: It is necessary not to re-use the workspace definitions.
 ethereum_rust-core = { path = "../common", default-features = false }
 ethereum_rust-storage = { path = "../storage/store", default-features = false }
 ethereum_rust-vm = { path = "../vm", default-features = false }
-=======
+
 bytes.workspace = true
->>>>>>> 75dc40e7
 
 [lib]
 path = "./blockchain.rs"
